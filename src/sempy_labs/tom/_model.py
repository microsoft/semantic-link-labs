import sempy
import sempy.fabric as fabric
import pandas as pd
import re
from datetime import datetime
from sempy_labs._helper_functions import (
    format_dax_object_name,
    generate_guid,
    _make_list_unique,
    resolve_dataset_name_and_id,
    resolve_workspace_name_and_id,
)
from sempy_labs._list_functions import list_relationships
from sempy_labs._refresh_semantic_model import refresh_semantic_model
from sempy_labs.directlake._dl_helper import check_fallback_reason
from contextlib import contextmanager
from typing import List, Iterator, Optional, Union, TYPE_CHECKING
from sempy._utils._log import log
import sempy_labs._icons as icons
from sempy.fabric.exceptions import FabricHTTPException
import ast
from uuid import UUID
from sempy.fabric._token_provider import TokenProvider

if TYPE_CHECKING:
    import Microsoft.AnalysisServices.Tabular
    import Microsoft.AnalysisServices.Tabular as TOM


class TOMWrapper:
    """
    Convenience wrapper around the TOM object model for a semantic model. Always use the connect_semantic_model function to make sure the TOM object is initialized correctly.

    `XMLA read/write endpoints <https://learn.microsoft.com/power-bi/enterprise/service-premium-connect-tools#to-enable-read-write-for-a-premium-capacity>`_ must be enabled if setting the readonly parameter to False.
    """

    _dataset_id: UUID
    _dataset_name: str
    _workspace_id: UUID
    _workspace_name: str
    _readonly: bool
    _tables_added: List[str]
    _table_map = dict
    _column_map = dict

    def __init__(self, dataset, workspace, readonly, token_provider):

        self._is_azure_as = False
        prefix = "asazure"
        prefix_full = f"{prefix}://"
        read_write = ":rw"

        # Azure AS workspace logic
        if workspace.startswith(prefix_full):
            # Set read or read/write accordingly
            if readonly is False and not workspace.endswith(read_write):
                workspace += read_write
            elif readonly is True and workspace.endswith(read_write):
                workspace = workspace[: -len(read_write)]
            self._workspace_name = workspace
            self._workspace_id
            self._dataset_id = dataset
            self._dataset_name = dataset
            self._is_azure_as = True
            if token_provider is None:
                raise ValueError(
                    f"{icons.red_dot} A token provider must be provided when connecting to an Azure AS workspace."
                )
        else:
            (workspace_name, workspace_id) = resolve_workspace_name_and_id(workspace)
            (dataset_name, dataset_id) = resolve_dataset_name_and_id(
                dataset, workspace_id
            )
            self._dataset_id = dataset_id
            self._dataset_name = dataset_name
            self._workspace_name = workspace_name
            self._workspace_id = workspace_id
        self._readonly = readonly
        self._tables_added = []
        self._token_provider = token_provider

        # No token provider (standard authentication)
        if self._token_provider is None:
            self._tom_server = fabric.create_tom_server(
                readonly=readonly, workspace=workspace_id
            )
        # Service Principal Authentication for Azure AS via token provider
        elif self._is_azure_as:
            import Microsoft.AnalysisServices.Tabular as TOM

            # Extract region from the workspace
            match = re.search(rf"{prefix_full}(.*?).{prefix}", self._workspace_name)
            if match:
                region = match.group(1)
            token = token_provider(audience="asazure", region=region)
            connection_str = f'Provider=MSOLAP;Data Source={self._workspace_name};Password="{token}";Persist Security Info=True;Impersonation Level=Impersonate'
            self._tom_server = TOM.Server()
            self._tom_server.Connect(connection_str)
        # Service Principal Authentication for Power BI via token provider
        else:
            from sempy.fabric._client._utils import _build_adomd_connection_string
            import Microsoft.AnalysisServices.Tabular as TOM
            from Microsoft.AnalysisServices import AccessToken
            from sempy.fabric._token_provider import (
                create_on_access_token_expired_callback,
                ConstantTokenProvider,
            )
            from System import Func

            token = token_provider(audience="pbi")
            self._tom_server = TOM.Server()
            get_access_token = create_on_access_token_expired_callback(
                ConstantTokenProvider(token)
            )
            self._tom_server.AccessToken = get_access_token(None)
            self._tom_server.OnAccessTokenExpired = Func[AccessToken, AccessToken](
                get_access_token
            )
            workspace_url = f"powerbi://api.powerbi.com/v1.0/myorg/{workspace}"
            connection_str = _build_adomd_connection_string(
                workspace_url, readonly=readonly
            )
            self._tom_server.Connect(connection_str)

        if self._is_azure_as:
            self.model = self._tom_server.Databases.GetByName(self._dataset_name).Model
        else:
            self.model = self._tom_server.Databases[dataset_id].Model

        self._table_map = {}
        self._column_map = {}
        self._compat_level = self.model.Model.Database.CompatibilityLevel

        # Minimum campat level for lineage tags is 1540 (https://learn.microsoft.com/dotnet/api/microsoft.analysisservices.tabular.table.lineagetag?view=analysisservices-dotnet#microsoft-analysisservices-tabular-table-lineagetag)
        if self._compat_level >= 1540:
            for t in self.model.Tables:
                if len(t.LineageTag) == 0:
                    t.LineageTag = generate_guid()
                self._table_map[t.LineageTag] = t.Name

            for c in self.all_columns():
                if len(c.LineageTag) == 0:
                    c.LineageTag = generate_guid()
                self._column_map[c.LineageTag] = [c.Name, c.DataType]

    def all_columns(self):
        """
        Outputs a list of all columns within all tables in the semantic model.

        Parameters
        ----------

        Returns
        -------
        Iterator[Microsoft.AnalysisServices.Tabular.Column]
            All columns within the semantic model.
        """
        import Microsoft.AnalysisServices.Tabular as TOM

        for t in self.model.Tables:
            for c in t.Columns:
                if c.Type != TOM.ColumnType.RowNumber:
                    yield c

    def all_calculated_columns(self):
        """
        Outputs a list of all calculated columns within all tables in the semantic model.

        Parameters
        ----------

        Returns
        -------
        Iterator[Microsoft.AnalysisServices.Tabular.Column]
            All calculated columns within the semantic model.
        """
        import Microsoft.AnalysisServices.Tabular as TOM

        for t in self.model.Tables:
            for c in t.Columns:
                if c.Type == TOM.ColumnType.Calculated:
                    yield c

    def all_calculated_tables(self):
        """
        Outputs a list of all calculated tables in the semantic model.

        Parameters
        ----------

        Returns
        -------
        Iterator[Microsoft.AnalysisServices.Tabular.Table]
            All calculated tables within the semantic model.
        """
        import Microsoft.AnalysisServices.Tabular as TOM

        for t in self.model.Tables:
            if any(
                p.SourceType == TOM.PartitionSourceType.Calculated for p in t.Partitions
            ):
                yield t

    def all_calculation_groups(self):
        """
        Outputs a list of all calculation groups in the semantic model.

        Parameters
        ----------

        Returns
        -------
        Iterator[Microsoft.AnalysisServices.Tabular.Table]
            All calculation groups within the semantic model.
        """

        for t in self.model.Tables:
            if t.CalculationGroup is not None:
                yield t

    def all_measures(self):
        """
        Outputs a list of all measures in the semantic model.

        Parameters
        ----------

        Returns
        -------
        Iterator[Microsoft.AnalysisServices.Tabular.Measure]
            All measures within the semantic model.
        """

        for t in self.model.Tables:
            for m in t.Measures:
                yield m

    def all_partitions(self):
        """
        Outputs a list of all partitions in the semantic model.

        Parameters
        ----------

        Returns
        -------
        Iterator[Microsoft.AnalysisServices.Tabular.Partition]
            All partitions within the semantic model.
        """

        for t in self.model.Tables:
            for p in t.Partitions:
                yield p

    def all_hierarchies(self):
        """
        Outputs a list of all hierarchies in the semantic model.

        Parameters
        ----------

        Returns
        -------
        Iterator[Microsoft.AnalysisServices.Tabular.Hierarchy]
            All hierarchies within the semantic model.
        """

        for t in self.model.Tables:
            for h in t.Hierarchies:
                yield h

    def all_levels(self):
        """
        Outputs a list of all levels in the semantic model.

        Parameters
        ----------

        Returns
        -------
        Iterator[Microsoft.AnalysisServices.Tabular.Level]
            All levels within the semantic model.
        """

        for table in self.model.Tables:
            for hierarchy in table.Hierarchies:
                for level in hierarchy.Levels:
                    yield level

    def all_calculation_items(self):
        """
        Outputs a list of all calculation items in the semantic model.

        Parameters
        ----------

        Returns
        -------
        Iterator[Microsoft.AnalysisServices.Tabular.CalculationItem]
            All calculation items within the semantic model.
        """

        for t in self.model.Tables:
            if t.CalculationGroup is not None:
                for ci in t.CalculationGroup.CalculationItems:
                    yield ci

    def all_rls(self):
        """
        Outputs a list of all row level security expressions in the semantic model.

        Parameters
        ----------

        Returns
        -------
        Iterator[Microsoft.AnalysisServices.Tabular.TablePermission]
            All row level security expressions within the semantic model.
        """

        for r in self.model.Roles:
            for tp in r.TablePermissions:
                yield tp

    def add_measure(
        self,
        table_name: str,
        measure_name: str,
        expression: str,
        format_string: Optional[str] = None,
        hidden: bool = False,
        description: Optional[str] = None,
        display_folder: Optional[str] = None,
        format_string_expression: Optional[str] = None,
        data_category: Optional[str] = None,
        lineage_tag: Optional[str] = None,
        source_lineage_tag: Optional[str] = None,
        detail_rows_expression: Optional[str] = None,
    ):
        """
        Adds a measure to the semantic model.

        Parameters
        ----------
        table_name : str
            Name of the table in which the measure will be created.
        measure_name : str
            Name of the measure.
        expression : str
            DAX expression of the measure.
        format_string : str, default=None
            Format string of the measure.
        hidden : bool, default=False
            Whether the measure will be hidden or visible.
        description : str, default=None
            A description of the measure.
        display_folder : str, default=None
            The display folder in which the measure will reside.
        format_string_expression : str, default=None
            The format string expression.
        data_category : str, default=None
            Specifies the type of data contained in the measure so that you can add custom behaviors based on measure type.
        lineage_tag : str, default=None
            A tag that represents the lineage of the object.
        source_lineage_tag : str, default=None
            A tag that represents the lineage of the source for the object.
        detail_rows_expression : str, default=None
            The detail rows expression.
        """
        import Microsoft.AnalysisServices.Tabular as TOM

        obj = TOM.Measure()
        obj.Name = measure_name
        obj.Expression = expression
        obj.IsHidden = hidden
        if format_string is not None:
            obj.FormatString = format_string
        if description is not None:
            obj.Description = description
        if display_folder is not None:
            obj.DisplayFolder = display_folder
        if format_string_expression is not None:
            fsd = TOM.FormatStringDefinition()
            fsd.Expression = format_string_expression
            obj.FormatStringDefinition = fsd
        if lineage_tag is not None:
            obj.LineageTag = lineage_tag
        else:
            obj.LineageTag = generate_guid()
        if source_lineage_tag is not None:
            obj.SourceLineageTag = source_lineage_tag
        if detail_rows_expression is not None:
            drd = TOM.DetailRowsDefinition()
            drd.Expression = detail_rows_expression
            obj.DetailRowsDefinition = drd
        if data_category is not None:
            obj.DataCategory = data_category

        self.model.Tables[table_name].Measures.Add(obj)

    def add_calculated_table_column(
        self,
        table_name: str,
        column_name: str,
        source_column: str,
        data_type: str,
        format_string: Optional[str] = None,
        hidden: bool = False,
        description: Optional[str] = None,
        display_folder: Optional[str] = None,
        data_category: Optional[str] = None,
        key: bool = False,
        summarize_by: Optional[str] = None,
        lineage_tag: Optional[str] = None,
        source_lineage_tag: Optional[str] = None,
    ):
        """
        Adds a calculated table column to a calculated table within a semantic model.

        Parameters
        ----------
        table_name : str
            Name of the table in which the column will be created.
        column_name : str
            Name of the column.
        source_column : str
            The source column for the column.
        data_type : str
            The data type of the column.
        format_string : str, default=None
            Format string of the column.
        hidden : bool, default=False
            Whether the column will be hidden or visible.
        description : str, default=None
            A description of the column.
        display_folder : str, default=None
            The display folder in which the column will reside.
        data_category : str, default=None
            The data category of the column.
        key : bool, default=False
            Marks the column as the primary key of the table.
        summarize_by : str, default=None
            Sets the value for the Summarize By property of the column.
            Defaults to None resolves to 'Default'.
        lineage_tag : str, default=None
            A tag that represents the lineage of the object.
        source_lineage_tag : str, default=None
            A tag that represents the lineage of the source for the object.
        """
        import Microsoft.AnalysisServices.Tabular as TOM
        import System

        data_type = (
            data_type.capitalize()
            .replace("Integer", "Int64")
            .replace("Datetime", "DateTime")
        )
        if summarize_by is None:
            summarize_by = "Default"
        summarize_by = (
            summarize_by.capitalize()
            .replace("Distinctcount", "DistinctCount")
            .replace("Avg", "Average")
        )

        obj = TOM.CalculatedTableColumn()
        obj.Name = column_name
        obj.SourceColumn = source_column
        obj.DataType = System.Enum.Parse(TOM.DataType, data_type)
        obj.IsHidden = hidden
        obj.IsKey = key
        obj.SummarizeBy = System.Enum.Parse(TOM.AggregateFunction, summarize_by)
        if format_string is not None:
            obj.FormatString = format_string
        if description is not None:
            obj.Description = description
        if display_folder is not None:
            obj.DisplayFolder = display_folder
        if data_category is not None:
            obj.DataCategory = data_category
        if lineage_tag is not None:
            obj.LineageTag = lineage_tag
        else:
            obj.LineageTag = generate_guid()
        if source_lineage_tag is not None:
            obj.SourceLineageTag = source_lineage_tag
        self.model.Tables[table_name].Columns.Add(obj)

    def add_data_column(
        self,
        table_name: str,
        column_name: str,
        source_column: str,
        data_type: str,
        format_string: Optional[str] = None,
        hidden: bool = False,
        description: Optional[str] = None,
        display_folder: Optional[str] = None,
        data_category: Optional[str] = None,
        key: bool = False,
        summarize_by: Optional[str] = None,
        lineage_tag: Optional[str] = None,
        source_lineage_tag: Optional[str] = None,
    ):
        """
        Adds a data column to a table within a semantic model.

        Parameters
        ----------
        table_name : str
            Name of the table in which the column will be created.
        column_name : str
            Name of the column.
        source_column : str
            The source column for the column.
        data_type : str
            The data type of the column.
        format_string : str, default=None
            Format string of the column.
        hidden : bool, default=False
            Whether the column will be hidden or visible.
        description : str, default=None
            A description of the column.
        display_folder : str, default=None
            The display folder in which the column will reside.
        data_category : str, default=None
            The data category of the column.
        key : bool, default=False
            Marks the column as the primary key of the table.
        summarize_by : str, default=None
            Sets the value for the Summarize By property of the column.
            Defaults to None resolves to 'Default'.
        lineage_tag : str, default=None
            A tag that represents the lineage of the object.
        source_lineage_tag : str, default=None
            A tag that represents the lineage of the source for the object.
        """
        import Microsoft.AnalysisServices.Tabular as TOM
        import System

        data_type = (
            data_type.capitalize()
            .replace("Integer", "Int64")
            .replace("Datetime", "DateTime")
        )
        if summarize_by is None:
            summarize_by = "Default"
        summarize_by = (
            summarize_by.capitalize()
            .replace("Distinctcount", "DistinctCount")
            .replace("Avg", "Average")
        )

        obj = TOM.DataColumn()
        obj.Name = column_name
        obj.SourceColumn = source_column
        obj.DataType = System.Enum.Parse(TOM.DataType, data_type)
        obj.IsHidden = hidden
        obj.IsKey = key
        obj.SummarizeBy = System.Enum.Parse(TOM.AggregateFunction, summarize_by)
        if format_string is not None:
            obj.FormatString = format_string
        if description is not None:
            obj.Description = description
        if display_folder is not None:
            obj.DisplayFolder = display_folder
        if data_category is not None:
            obj.DataCategory = data_category
        if lineage_tag is not None:
            obj.LineageTag = lineage_tag
        else:
            obj.LineageTag = generate_guid()
        if source_lineage_tag is not None:
            obj.SourceLineageTag = source_lineage_tag
        self.model.Tables[table_name].Columns.Add(obj)

    def add_calculated_column(
        self,
        table_name: str,
        column_name: str,
        expression: str,
        data_type: str,
        format_string: Optional[str] = None,
        hidden: bool = False,
        description: Optional[str] = None,
        display_folder: Optional[str] = None,
        data_category: Optional[str] = None,
        key: bool = False,
        summarize_by: Optional[str] = None,
        lineage_tag: Optional[str] = None,
        source_lineage_tag: Optional[str] = None,
    ):
        """
        Adds a calculated column to a table within a semantic model.

        Parameters
        ----------
        table_name : str
            Name of the table in which the column will be created.
        column_name : str
            Name of the column.
        expression : str
            The DAX expression for the column.
        data_type : str
            The data type of the column.
        format_string : str, default=None
            Format string of the column.
        hidden : bool, default=False
            Whether the column will be hidden or visible.
        description : str, default=None
            A description of the column.
        display_folder : str, default=None
            The display folder in which the column will reside.
        data_category : str, default=None
            The data category of the column.
        key : bool, default=False
            Marks the column as the primary key of the table.
        summarize_by : str, default=None
            Sets the value for the Summarize By property of the column.
            Defaults to None which resolves to 'Default'.
        lineage_tag : str, default=None
            A tag that represents the lineage of the object.
        source_lineage_tag : str, default=None
            A tag that represents the lineage of the source for the object.
        """
        import Microsoft.AnalysisServices.Tabular as TOM
        import System

        data_type = (
            data_type.capitalize()
            .replace("Integer", "Int64")
            .replace("Datetime", "DateTime")
        )
        if summarize_by is None:
            summarize_by = "Default"
        summarize_by = (
            summarize_by.capitalize()
            .replace("Distinctcount", "DistinctCount")
            .replace("Avg", "Average")
        )

        obj = TOM.CalculatedColumn()
        obj.Name = column_name
        obj.Expression = expression
        obj.IsHidden = hidden
        obj.DataType = System.Enum.Parse(TOM.DataType, data_type)
        obj.IsKey = key
        obj.SummarizeBy = System.Enum.Parse(TOM.AggregateFunction, summarize_by)
        if format_string is not None:
            obj.FormatString = format_string
        if description is not None:
            obj.Description = description
        if display_folder is not None:
            obj.DisplayFolder = display_folder
        if data_category is not None:
            obj.DataCategory = data_category
        if lineage_tag is not None:
            obj.LineageTag = lineage_tag
        else:
            obj.LineageTag = generate_guid()
        if source_lineage_tag is not None:
            obj.SourceLineageTag = source_lineage_tag
        self.model.Tables[table_name].Columns.Add(obj)

    def add_calculation_item(
        self,
        table_name: str,
        calculation_item_name: str,
        expression: str,
        ordinal: Optional[int] = None,
        description: Optional[str] = None,
        format_string_expression: Optional[str] = None,
    ):
        """
        Adds a `calculation item <https://learn.microsoft.com/dotnet/api/microsoft.analysisservices.tabular.calculationitem?view=analysisservices-dotnet>`_ to
          a `calculation group <https://learn.microsoft.com/dotnet/api/microsoft.analysisservices.tabular.calculationgroup?view=analysisservices-dotnet>`_ within a semantic model.

        Parameters
        ----------
        table_name : str
            Name of the table in which the calculation item will be created.
        calculation_item_name : str
            Name of the calculation item.
        expression : str
            The DAX expression for the calculation item.
        ordinal : int, default=None
            The ordinal of the calculation item.
        format_string_expression : str, default=None
            The format string expression for the calculation item.
        description : str, default=None
            A description of the calculation item.
        """
        import Microsoft.AnalysisServices.Tabular as TOM

        obj = TOM.CalculationItem()
        obj.Name = calculation_item_name
        obj.Expression = expression
        if ordinal is not None:
            obj.Ordinal = ordinal
        if description is not None:
            obj.Description = description
        if format_string_expression is not None:
            fsd = TOM.FormatStringDefinition()
            fsd.Expression = format_string_expression
            obj.FormatStringDefinition = fsd
        self.model.Tables[table_name].CalculationGroup.CalculationItems.Add(obj)

    def add_role(
        self,
        role_name: str,
        model_permission: Optional[str] = None,
        description: Optional[str] = None,
    ):
        """
        Adds a role to a semantic model.

        Parameters
        ----------
        role_name : str
            Name of the role.
        model_permission : str, default=None
            The model permission for the role.
            Defaults to None which resolves to 'Read'.
        description : str, default=None
            A description of the role.
        """
        import Microsoft.AnalysisServices.Tabular as TOM
        import System

        if model_permission is None:
            model_permission = "Read"

        obj = TOM.ModelRole()
        obj.Name = role_name
        obj.ModelPermission = System.Enum.Parse(TOM.ModelPermission, model_permission)
        if description is not None:
            obj.Description = description
        self.model.Roles.Add(obj)

    def set_rls(self, role_name: str, table_name: str, filter_expression: str):
        """
        Sets the row level security permissions for a table within a role.

        Parameters
        ----------
        role_name : str
            Name of the role.
        table_name : str
            Name of the table.
        filter_expression : str
            The DAX expression containing the row level security filter expression logic.
        """
        import Microsoft.AnalysisServices.Tabular as TOM

        tp = TOM.TablePermission()
        tp.Table = self.model.Tables[table_name]
        tp.FilterExpression = filter_expression

        if any(
            t.Name == table_name and r.Name == role_name
            for r in self.model.Roles
            for t in r.TablePermissions
        ):
            self.model.Roles[role_name].TablePermissions[
                table_name
            ].FilterExpression = filter_expression
        else:
            self.model.Roles[role_name].TablePermissions.Add(tp)

    def set_ols(
        self, role_name: str, table_name: str, column_name: str, permission: str
    ):
        """
        Sets the object level security permissions for a column within a role.

        Parameters
        ----------
        role_name : str
            Name of the role.
        table_name : str
            Name of the table.
        column_name : str
            Name of the column.
        permission : str
            The object level security permission for the column.
            `Permission valid values <https://learn.microsoft.com/dotnet/api/microsoft.analysisservices.tabular.metadatapermission?view=analysisservices-dotnet>`_
        """
        import Microsoft.AnalysisServices.Tabular as TOM
        import System

        permission = permission.capitalize()

        if permission not in ["Read", "None", "Default"]:
            raise ValueError(f"{icons.red_dot} Invalid 'permission' value.")

        cp = TOM.ColumnPermission()
        cp.Column = self.model.Tables[table_name].Columns[column_name]
        cp.MetadataPermission = System.Enum.Parse(TOM.MetadataPermission, permission)

        if any(
            c.Name == column_name and t.Name == table_name and r.Name == role_name
            for r in self.model.Roles
            for t in r.TablePermissions
            for c in t.ColumnPermissions
        ):
            self.model.Roles[role_name].TablePermissions[table_name].ColumnPermissions[
                column_name
            ].MetadataPermission = System.Enum.Parse(TOM.MetadataPermission, permission)
        else:
            self.model.Roles[role_name].TablePermissions[
                table_name
            ].ColumnPermissions.Add(cp)

    def add_hierarchy(
        self,
        table_name: str,
        hierarchy_name: str,
        columns: List[str],
        levels: Optional[List[str]] = None,
        hierarchy_description: Optional[str] = None,
        hierarchy_hidden: bool = False,
        lineage_tag: Optional[str] = None,
        source_lineage_tag: Optional[str] = None,
    ):
        """
        Adds a `hierarchy <https://learn.microsoft.com/dotnet/api/microsoft.analysisservices.hierarchy?view=analysisservices-dotnet>`_ to a table within a semantic model.

        Parameters
        ----------
        table_name : str
            Name of the table.
        hierarchy_name : str
            Name of the hierarchy.
        columns : List[str]
            Names of the columns to use within the hierarchy.
        levels : List[str], default=None
            Names of the levels to use within the hierarhcy (instead of the column names).
        hierarchy_description : str, default=None
            A description of the hierarchy.
        hierarchy_hidden : bool, default=False
            Whether the hierarchy is visible or hidden.
        lineage_tag : str, default=None
            A tag that represents the lineage of the object.
        source_lineage_tag : str, default=None
            A tag that represents the lineage of the source for the object.
        """
        import Microsoft.AnalysisServices.Tabular as TOM

        if isinstance(columns, str):
            raise ValueError(
                f"{icons.red_dot} The 'levels' parameter must be a list. For example: ['Continent', 'Country', 'City']"
            )

        if len(columns) == 1:
            raise ValueError(
                f"{icons.red_dot} There must be at least 2 levels in order to create a hierarchy."
            )

        if levels is None:
            levels = columns

        if len(columns) != len(levels):
            raise ValueError(
                f"{icons.red_dot} If specifying level names, you must specify a level for each column."
            )

        obj = TOM.Hierarchy()
        obj.Name = hierarchy_name
        obj.IsHidden = hierarchy_hidden
        if hierarchy_description is not None:
            obj.Description = hierarchy_description
        if lineage_tag is not None:
            obj.LineageTag = lineage_tag
        else:
            obj.LineageTag = generate_guid()
        if source_lineage_tag is not None:
            obj.SourceLineageTag = source_lineage_tag
        self.model.Tables[table_name].Hierarchies.Add(obj)

        for col in columns:
            lvl = TOM.Level()
            lvl.Column = self.model.Tables[table_name].Columns[col]
            lvl.Name = levels[columns.index(col)]
            lvl.Ordinal = columns.index(col)
            lvl.LineageTag = generate_guid()
            self.model.Tables[table_name].Hierarchies[hierarchy_name].Levels.Add(lvl)

    def add_relationship(
        self,
        from_table: str,
        from_column: str,
        to_table: str,
        to_column: str,
        from_cardinality: str,
        to_cardinality: str,
        cross_filtering_behavior: Optional[str] = None,
        is_active: bool = True,
        security_filtering_behavior: Optional[str] = None,
        rely_on_referential_integrity: bool = False,
    ):
        """
        Adds a `relationship <https://learn.microsoft.com/dotnet/api/microsoft.analysisservices.tabular.singlecolumnrelationship?view=analysisservices-dotnet>`_ to a semantic model.

        Parameters
        ----------
        from_table : str
            Name of the table on the 'from' side of the relationship.
        from_column : str
            Name of the column on the 'from' side of the relationship.
        to_table : str
            Name of the table on the 'to' side of the relationship.
        to_column : str
            Name of the column on the 'to' side of the relationship.
        from_cardinality : str
            The cardinality of the 'from' side of the relationship. Options: ['Many', 'One', 'None'].
        to_cardinality : str
                The cardinality of the 'to' side of the relationship. Options: ['Many', 'One', 'None'].
        cross_filtering_behavior : str, default=None
            Setting for the cross filtering behavior of the relationship. Options: ('Automatic', 'OneDirection', 'BothDirections').
            Defaults to None which resolves to 'Automatic'.
        is_active : bool, default=True
            Setting for whether the relationship is active or not.
        security_filtering_behavior : str, default=None
            Setting for the security filtering behavior of the relationship. Options: ('None', 'OneDirection', 'BothDirections').
            Defaults to None which resolves to 'OneDirection'.
        rely_on_referential_integrity : bool, default=False
            Setting for the rely on referential integrity of the relationship.
        """
        import Microsoft.AnalysisServices.Tabular as TOM
        import System

        if cross_filtering_behavior is None:
            cross_filtering_behavior = "Automatic"
        if security_filtering_behavior is None:
            security_filtering_behavior = "OneDirection"

        from_cardinality = from_cardinality.capitalize()
        to_cardinality = to_cardinality.capitalize()
        cross_filtering_behavior = cross_filtering_behavior.capitalize()
        security_filtering_behavior = security_filtering_behavior.capitalize()
        security_filtering_behavior = security_filtering_behavior.replace(
            "direct", "Direct"
        )
        cross_filtering_behavior = cross_filtering_behavior.replace("direct", "Direct")

        rel = TOM.SingleColumnRelationship()
        rel.FromColumn = self.model.Tables[from_table].Columns[from_column]
        rel.FromCardinality = System.Enum.Parse(
            TOM.RelationshipEndCardinality, from_cardinality
        )
        rel.ToColumn = self.model.Tables[to_table].Columns[to_column]
        rel.ToCardinality = System.Enum.Parse(
            TOM.RelationshipEndCardinality, to_cardinality
        )
        rel.IsActive = is_active
        rel.CrossFilteringBehavior = System.Enum.Parse(
            TOM.CrossFilteringBehavior, cross_filtering_behavior
        )
        rel.SecurityFilteringBehavior = System.Enum.Parse(
            TOM.SecurityFilteringBehavior, security_filtering_behavior
        )
        rel.RelyOnReferentialIntegrity = rely_on_referential_integrity

        self.model.Relationships.Add(rel)

    def add_calculation_group(
        self,
        name: str,
        precedence: int,
        description: Optional[str] = None,
        hidden: bool = False,
        column_name: str = "Name",
    ):
        """
        Adds a `calculation group <https://learn.microsoft.com/dotnet/api/microsoft.analysisservices.tabular.calculationgroup?view=analysisservices-dotnet>`_ to a semantic model.

        Parameters
        ----------
        name : str
            Name of the calculation group.
        precedence : int
            The precedence of the calculation group.
        description : str, default=None
            A description of the calculation group.
        hidden : bool, default=False
            Whether the calculation group is hidden/visible.
        column_name : str, default="Name"
            The name of the calculation group column.
        """
        import Microsoft.AnalysisServices.Tabular as TOM

        tbl = TOM.Table()
        tbl.Name = name
        tbl.CalculationGroup = TOM.CalculationGroup()
        tbl.CalculationGroup.Precedence = precedence
        tbl.IsHidden = hidden
        if description is not None:
            tbl.Description = description

        part = TOM.Partition()
        part.Name = name
        part.Source = TOM.CalculationGroupSource()
        part.Mode = TOM.ModeType.Import
        tbl.Partitions.Add(part)

        sortCol = "Ordinal"

        col1 = TOM.DataColumn()
        col1.Name = sortCol
        col1.SourceColumn = sortCol
        col1.IsHidden = True
        col1.DataType = TOM.DataType.Int64

        tbl.Columns.Add(col1)

        col2 = TOM.DataColumn()
        col2.Name = column_name
        col2.SourceColumn = column_name
        col2.DataType = TOM.DataType.String
        # col.SortByColumn = m.Tables[name].Columns[sortCol]
        tbl.Columns.Add(col2)

        self.model.DiscourageImplicitMeasures = True
        self.model.Tables.Add(tbl)

    def add_expression(
        self,
        name: str,
        expression: str,
        description: Optional[str] = None,
        lineage_tag: Optional[str] = None,
        source_lineage_tag: Optional[str] = None,
    ):
        """
        Adds an `expression <https://learn.microsoft.com/dotnet/api/microsoft.analysisservices.tabular.namedexpression?view=analysisservices-dotnet>`_ to a semantic model.

        Parameters
        ----------
        name : str
            Name of the expression.
        expression: str
            The M expression of the expression.
        description : str, default=None
            A description of the expression.
        lineage_tag : str, default=None
            A tag that represents the lineage of the object.
        source_lineage_tag : str, default=None
            A tag that represents the lineage of the source for the object.
        """
        import Microsoft.AnalysisServices.Tabular as TOM

        exp = TOM.NamedExpression()
        exp.Name = name
        if description is not None:
            exp.Description = description
        if lineage_tag is not None:
            exp.LineageTag = lineage_tag
        else:
            exp.LineageTag = generate_guid()
        if source_lineage_tag is not None:
            exp.SourceLineageTag = source_lineage_tag
        exp.Kind = TOM.ExpressionKind.M
        exp.Expression = expression

        self.model.Expressions.Add(exp)

    def add_translation(self, language: str):
        """
        Adds a `translation language <https://learn.microsoft.com/dotnet/api/microsoft.analysisservices.tabular.culture?view=analysisservices-dotnet>`_ (culture) to a semantic model.

        Parameters
        ----------
        language : str
            The language code (i.e. 'it-IT' for Italian).
        """
        import Microsoft.AnalysisServices.Tabular as TOM

        if not any(c.Name == language for c in self.model.Cultures):
            cul = TOM.Culture()
            cul.Name = language
            lm = TOM.LinguisticMetadata()
            lm.ContentType = TOM.ContentType.Json
            lm.Content = f'{{"Version": "1.0.0", "Language": "{language}"}}'
            cul.LinguisticMetadata = lm
            self.model.Cultures.Add(cul)

    def add_perspective(self, perspective_name: str):
        """
        Adds a `perspective <https://learn.microsoft.com/dotnet/api/microsoft.analysisservices.perspective?view=analysisservices-dotnet>`_ to a semantic model.

        Parameters
        ----------
        perspective_name : str
            Name of the perspective.
        """
        import Microsoft.AnalysisServices.Tabular as TOM

        persp = TOM.Perspective()
        persp.Name = perspective_name
        self.model.Perspectives.Add(persp)

    def add_m_partition(
        self,
        table_name: str,
        partition_name: str,
        expression: str,
        mode: Optional[str] = None,
        description: Optional[str] = None,
    ):
        """
        Adds an M-partition to a table within a semantic model.

        Parameters
        ----------
        table_name : str
            Name of the table.
        partition_name : str
            Name of the partition.
        expression : str
            The M expression encapsulating the logic for the partition.
        mode : str, default=None
            The query mode for the partition.
            Defaults to None which resolves to 'Import'.
            `Valid mode values <https://learn.microsoft.com/en-us/dotnet/api/microsoft.analysisservices.tabular.modetype?view=analysisservices-dotnet>`_
        description : str, default=None
            A description for the partition.
        """
        import Microsoft.AnalysisServices.Tabular as TOM
        import System

        if mode is None:
            mode = "Default"
        else:
            mode = (
                mode.title()
                .replace("query", "Query")
                .replace(" ", "")
                .replace("lake", "Lake")
            )

        mp = TOM.MPartitionSource()
        mp.Expression = expression
        p = TOM.Partition()
        p.Name = partition_name
        p.Source = mp
        if description is not None:
            p.Description = description
        p.Mode = System.Enum.Parse(TOM.ModeType, mode)

        self.model.Tables[table_name].Partitions.Add(p)

    def add_entity_partition(
        self,
        table_name: str,
        entity_name: str,
        expression: Optional[str] = None,
        description: Optional[str] = None,
        schema_name: str = "dbo",
    ):
        """
        Adds an entity partition to a table within a semantic model.

        Parameters
        ----------
        table_name : str
            Name of the table.
        entity_name : str
            Name of the lakehouse/warehouse table.
        expression : TOM Object, default=None
            The expression used by the table.
            Defaults to None which resolves to the 'DatabaseQuery' expression.
        description : str, default=None
            A description for the partition.
        schema_name : str, default="dbo"
            The schema name.
        """
        import Microsoft.AnalysisServices.Tabular as TOM

        ep = TOM.EntityPartitionSource()
        ep.Name = table_name
        ep.EntityName = entity_name
        if expression is None:
            ep.ExpressionSource = self.model.Expressions["DatabaseQuery"]
        else:
            ep.ExpressionSource = self.model.Expressions[expression]
        ep.SchemaName = schema_name
        p = TOM.Partition()
        p.Name = table_name
        p.Source = ep
        p.Mode = TOM.ModeType.DirectLake
        if description is not None:
            p.Description = description

        self.model.Tables[table_name].Partitions.Add(p)
        self.model.Tables[table_name].SourceLineageTag = (
            f"[{schema_name}].[{entity_name}]"
        )

    def set_alternate_of(
        self,
        table_name: str,
        column_name: str,
        summarization_type: str,
        base_table: str,
        base_column: Optional[str] = None,
    ):
        """
        Sets the `alternate of <https://learn.microsoft.com/dotnet/api/microsoft.analysisservices.tabular.alternateof?view=analysisservices-dotnet>`_ property on a column.

        Parameters
        ----------
        table_name : str
            Name of the table.
        column_name : str
            Name of the column.
        summarization_type : str
            The summarization type for the column.
            `Summarization valid values <https://learn.microsoft.com/dotnet/api/microsoft.analysisservices.tabular.alternateof.summarization?view=analysisservices-dotnet#microsoft-analysisservices-tabular-alternateof-summarization>`_
        base_table : str
            Name of the base table for aggregation.
        base_column : str
            Name of the base column for aggregation
        """
        import Microsoft.AnalysisServices.Tabular as TOM
        import System

        if base_column is not None and base_table is None:
            raise ValueError(
                f"{icons.red_dot} If you specify the base table you must also specify the base column"
            )

        summarization_type = (
            summarization_type.replace(" ", "")
            .capitalize()
            .replace("Groupby", "GroupBy")
        )

        summarizationTypes = ["Sum", "GroupBy", "Count", "Min", "Max"]
        if summarization_type not in summarizationTypes:
            raise ValueError(
                f"{icons.red_dot} The 'summarization_type' parameter must be one of the following valuse: {summarizationTypes}."
            )

        ao = TOM.AlternateOf()
        ao.Summarization = System.Enum.Parse(TOM.SummarizationType, summarization_type)
        if base_column is not None:
            ao.BaseColumn = self.model.Tables[base_table].Columns[base_column]
        else:
            ao.BaseTable = self.model.Tables[base_table]

        self.model.Tables[table_name].Columns[column_name].AlternateOf = ao

        # Hide agg table and columns
        t = self.model.Tables[table_name]
        t.IsHidden = True
        for c in t.Columns:
            c.IsHidden = True

    def remove_alternate_of(self, table_name: str, column_name: str):
        """
        Removes the `alternate of <https://learn.microsoft.com/dotnet/api/microsoft.analysisservices.tabular.alternateof?view=analysisservices-dotnet>`_ property on a column.

        Parameters
        ----------
        table_name : str
            Name of the table.
        column_name : str
            Name of the column.

        Returns
        -------

        """

        self.model.Tables[table_name].Columns[column_name].AlternateOf = None

    def get_annotations(
        self, object
    ) -> "Microsoft.AnalysisServices.Tabular.Annotation":
        """
        Shows all `annotations <https://learn.microsoft.com/dotnet/api/microsoft.analysisservices.annotation?view=analysisservices-dotnet>`_ for a given object within a semantic model.

        Parameters
        ----------
        object : TOM Object
            An object (i.e. table/column/measure) within a semantic model.

        Returns
        -------
        Microsoft.AnalysisServices.Tabular.Annotation
            TOM objects of all the annotations on a particular object within the semantic model.
        """

        # df = pd.DataFrame(columns=['Name', 'Value'])

        for a in object.Annotations:
            # new_data = {'Name': a.Name, 'Value': a.Value}
            yield a
            # df = pd.concat([df, pd.DataFrame(new_data, index=[0])], ignore_index=True)

    def set_annotation(self, object, name: str, value: str):
        """
        Sets an `annotation <https://learn.microsoft.com/dotnet/api/microsoft.analysisservices.annotation?view=analysisservices-dotnet>`_ on an object within the semantic model.

        Parameters
        ----------
        object : TOM Object
            An object (i.e. table/column/measure) within a semantic model.
        name : str
            Name of the annotation.
        value : str
            Value of the annotation.
        """
        import Microsoft.AnalysisServices.Tabular as TOM

        ann = TOM.Annotation()
        ann.Name = name
        ann.Value = value

        if any(a.Name == name for a in object.Annotations):
            object.Annotations[name].Value = value
        else:
            object.Annotations.Add(ann)

    def get_annotation_value(self, object, name: str):
        """
        Obtains the `annotation <https://learn.microsoft.com/dotnet/api/microsoft.analysisservices.annotation?view=analysisservices-dotnet>`_ value for a given annotation on an object within the semantic model.

        Parameters
        ----------
        object : TOM Object
            An object (i.e. table/column/measure) within a semantic model.
        name : str
            Name of the annotation.

        Returns
        -------
        str
            The annotation value.
        """
        if any(a.Name == name for a in object.Annotations):
            value = object.Annotations[name].Value
        else:
            value = None

        return value

    def remove_annotation(self, object, name: str):
        """
        Removes an `annotation <https://learn.microsoft.com/dotnet/api/microsoft.analysisservices.annotation?view=analysisservices-dotnet>`_ on an object within the semantic model.

        Parameters
        ----------
        object : TOM Object
            An object (i.e. table/column/measure) within a semantic model.
        name : str
            Name of the annotation.
        """

        object.Annotations.Remove(name)

    def clear_annotations(self, object):
        """
        Removes all `annotations <https://learn.microsoft.com/dotnet/api/microsoft.analysisservices.annotation?view=analysisservices-dotnet>`_ on an object within the semantic model.

        Parameters
        ----------
        object : TOM Object
            An object (i.e. table/column/measure) within a semantic model.
        """

        object.Annotations.Clear()

    def get_extended_properties(
        self, object
    ) -> "Microsoft.AnalysisServices.Tabular.ExtendedProperty":
        """
        Retrieves all `extended properties <https://learn.microsoft.com/dotnet/api/microsoft.analysisservices.tabular.extendedproperty?view=analysisservices-dotnet>`_ on an object within the semantic model.

        Parameters
        ----------
        object : TOM Object
            An object (i.e. table/column/measure) within a semantic model.

        Returns
        -------
        Microsoft.AnalysisServices.Tabular.ExtendedPropertiesCollection
            TOM Objects of all the extended properties.
        """

        for a in object.ExtendedProperties:
            yield a

    def set_extended_property(
        self, object, extended_property_type: str, name: str, value: str
    ):
        """
        Sets an `extended property <https://learn.microsoft.com/dotnet/api/microsoft.analysisservices.tabular.extendedproperty?view=analysisservices-dotnet>`_ on an object within the semantic model.

        Parameters
        ----------
        object : TOM Object
            An object (i.e. table/column/measure) within a semantic model.
        extended_property_type : str
            The extended property type.
            `Extended property valid values <https://learn.microsoft.com/dotnet/api/microsoft.analysisservices.tabular.extendedpropertytype?view=analysisservices-dotnet>`_
        name : str
            Name of the extended property.
        value : str
            Value of the extended property.
        """
        import Microsoft.AnalysisServices.Tabular as TOM

        extended_property_type = extended_property_type.title()

        if extended_property_type == "Json":
            ep = TOM.JsonExtendedProperty()
        else:
            ep = TOM.StringExtendedProperty()

        ep.Name = name
        ep.Value = value

        if any(a.Name == name for a in object.Annotations):
            object.ExtendedProperties[name].Value = value
        else:
            object.ExtendedProperties.Add(ep)

    def get_extended_property_value(self, object, name: str):
        """
        Retrieves the value of an `extended property <https://learn.microsoft.com/dotnet/api/microsoft.analysisservices.tabular.extendedproperty?view=analysisservices-dotnet>`_ for an object within the semantic model.

        Parameters
        ----------
        object : TOM Object
            An object (i.e. table/column/measure) within a semantic model.
        name : str
            Name of the annotation.

        Returns
        -------
        str
            The extended property value.
        """
        if any(a.Name == name for a in object.ExtendedProperties):
            value = object.ExtendedProperties[name].Value
        else:
            value = None

        return value

    def remove_extended_property(self, object, name: str):
        """
        Removes an `extended property <https://learn.microsoft.com/dotnet/api/microsoft.analysisservices.tabular.extendedproperty?view=analysisservices-dotnet>`_ on an object within the semantic model.

        Parameters
        ----------
        object : TOM Object
            An object (i.e. table/column/measure) within a semantic model.
        name : str
            Name of the annotation.
        """

        object.ExtendedProperties.Remove(name)

    def clear_extended_properties(self, object):
        """
        Removes all `extended properties <https://learn.microsoft.com/dotnet/api/microsoft.analysisservices.tabular.extendedproperty?view=analysisservices-dotnet>`_ on an object within the semantic model.

        Parameters
        ----------
        object : TOM Object
            An object (i.e. table/column/measure) within a semantic model.
        """

        object.ExtendedProperties.Clear()

    def in_perspective(
        self,
        object: Union["TOM.Table", "TOM.Column", "TOM.Measure", "TOM.Hierarchy"],
        perspective_name: str,
    ):
        """
        Indicates whether an object is contained within a given `perspective <https://learn.microsoft.com/dotnet/api/microsoft.analysisservices.perspective?view=analysisservices-dotnet>`_.

        Parameters
        ----------
        object : TOM Object
            An object (i.e. table/column/measure) within a semantic model.
        perspecitve_name : str
            Name of the perspective.

        Returns
        -------
        bool
            An indication as to whether the object is contained within the given perspective.
        """
        import Microsoft.AnalysisServices.Tabular as TOM

        validObjects = [
            TOM.ObjectType.Table,
            TOM.ObjectType.Column,
            TOM.ObjectType.Measure,
            TOM.ObjectType.Hierarchy,
        ]
        objectType = object.ObjectType

        if objectType not in validObjects:
            raise ValueError(
                f"{icons.red_dot} Only the following object types are valid for perspectives: {validObjects}."
            )

        object.Model.Perspectives[perspective_name]

        try:
            if objectType == TOM.ObjectType.Table:
                object.Model.Perspectives[perspective_name].PerspectiveTables[
                    object.Name
                ]
            elif objectType == TOM.ObjectType.Column:
                object.Model.Perspectives[perspective_name].PerspectiveTables[
                    object.Parent.Name
                ].PerspectiveColumns[object.Name]
            elif objectType == TOM.ObjectType.Measure:
                object.Model.Perspectives[perspective_name].PerspectiveTables[
                    object.Parent.Name
                ].PerspectiveMeasures[object.Name]
            elif objectType == TOM.ObjectType.Hierarchy:
                object.Model.Perspectives[perspective_name].PerspectiveTables[
                    object.Parent.Name
                ].PerspectiveHierarchies[object.Name]
            return True
        except Exception:
            return False

    def add_to_perspective(
        self,
        object: Union["TOM.Table", "TOM.Column", "TOM.Measure", "TOM.Hierarchy"],
        perspective_name: str,
    ):
        """
        Adds an object to a `perspective <https://learn.microsoft.com/dotnet/api/microsoft.analysisservices.perspective?view=analysisservices-dotnet>`_.

        Parameters
        ----------
        object : TOM Object
            An object (i.e. table/column/measure) within a semantic model.
        perspective_name : str
            Name of the perspective.
        """
        import Microsoft.AnalysisServices.Tabular as TOM

        validObjects = [
            TOM.ObjectType.Table,
            TOM.ObjectType.Column,
            TOM.ObjectType.Measure,
            TOM.ObjectType.Hierarchy,
        ]
        objectType = object.ObjectType

        if objectType not in validObjects:
            raise ValueError(
                f"{icons.red_dot} Only the following object types are valid for perspectives: {validObjects}."
            )

        if any(p.Name == perspective_name for p in self.model.Perspectives):
            object.Model.Perspectives[perspective_name]
        else:
            raise ValueError(
                f"{icons.red_dot} The '{perspective_name}' perspective does not exist."
            )

        if objectType == TOM.ObjectType.Table:
            pt = TOM.PerspectiveTable()
            pt.Table = object
            object.Model.Perspectives[perspective_name].PerspectiveTables.Add(pt)
        elif objectType == TOM.ObjectType.Column:
            pc = TOM.PerspectiveColumn()
            pc.Column = object
            object.Model.Perspectives[perspective_name].PerspectiveTables[
                object.Parent.Name
            ].PerspectiveColumns.Add(pc)
        elif objectType == TOM.ObjectType.Measure:
            pm = TOM.PerspectiveMeasure()
            pm.Measure = object
            object.Model.Perspectives[perspective_name].PerspectiveTables[
                object.Parent.Name
            ].PerspectiveMeasures.Add(pm)
        elif objectType == TOM.ObjectType.Hierarchy:
            ph = TOM.PerspectiveHierarchy()
            ph.Hierarchy = object
            object.Model.Perspectives[perspective_name].PerspectiveTables[
                object.Parent.Name
            ].PerspectiveHierarchies.Add(ph)

    def remove_from_perspective(
        self,
        object: Union["TOM.Table", "TOM.Column", "TOM.Measure", "TOM.Hierarchy"],
        perspective_name: str,
    ):
        """
        Removes an object from a `perspective <https://learn.microsoft.com/dotnet/api/microsoft.analysisservices.perspective?view=analysisservices-dotnet>`_.

        Parameters
        ----------
        object : TOM Object
            An object (i.e. table/column/measure) within a semantic model.
        perspective_name : str
            Name of the perspective.
        """
        import Microsoft.AnalysisServices.Tabular as TOM

        validObjects = [
            TOM.ObjectType.Table,
            TOM.ObjectType.Column,
            TOM.ObjectType.Measure,
            TOM.ObjectType.Hierarchy,
        ]
        objectType = object.ObjectType

        if objectType not in validObjects:
            raise ValueError(
                f"{icons.red_dot} Only the following object types are valid for perspectives: {validObjects}."
            )

        if not any(p.Name == perspective_name for p in self.model.Perspectives):
            raise ValueError(
                f"{icons.red_dot} The '{perspective_name}' perspective does not exist."
            )

        if objectType == TOM.ObjectType.Table:
            pt = object.Model.Perspectives[perspective_name].PerspectiveTables[
                object.Name
            ]
            object.Model.Perspectives[perspective_name].PerspectiveTables.Remove(pt)
        elif objectType == TOM.ObjectType.Column:
            pc = (
                object.Model.Perspectives[perspective_name]
                .PerspectiveTables[object.Parent.Name]
                .PerspectiveColumns[object.Name]
            )
            object.Model.Perspectives[perspective_name].PerspectiveTables[
                object.Parent.Name
            ].PerspectiveColumns.Remove(pc)
        elif objectType == TOM.ObjectType.Measure:
            pm = (
                object.Model.Perspectives[perspective_name]
                .PerspectiveTables[object.Parent.Name]
                .PerspectiveMeasures[object.Name]
            )
            object.Model.Perspectives[perspective_name].PerspectiveTables[
                object.Parent.Name
            ].PerspectiveMeasures.Remove(pm)
        elif objectType == TOM.ObjectType.Hierarchy:
            ph = (
                object.Model.Perspectives[perspective_name]
                .PerspectiveTables[object.Parent.Name]
                .PerspectiveHierarchies[object.Name]
            )
            object.Model.Perspectives[perspective_name].PerspectiveTables[
                object.Parent.Name
            ].PerspectiveHierarchies.Remove(ph)

    def set_translation(
        self,
        object: Union[
            "TOM.Table", "TOM.Column", "TOM.Measure", "TOM.Hierarchy", "TOM.Level"
        ],
        language: str,
        property: str,
        value: str,
    ):
        """
        Sets a `translation <https://learn.microsoft.com/dotnet/api/microsoft.analysisservices.tabular.culture?view=analysisservices-dotnet>`_ value for an object's property.

        Parameters
        ----------
        object : TOM Object
            An object (i.e. table/column/measure) within a semantic model.
        language : str
            The language code.
        property : str
            The property to set. Options: 'Name', 'Description', 'Display Folder'.
        value : str
            The transation value.
        """
        import Microsoft.AnalysisServices.Tabular as TOM

        self.add_translation(language=language)

        property = property.title()

        validObjects = [
            TOM.ObjectType.Table,
            TOM.ObjectType.Column,
            TOM.ObjectType.Measure,
            TOM.ObjectType.Hierarchy,
            TOM.ObjectType.Level,
        ]

        if object.ObjectType not in validObjects:
            raise ValueError(
                f"{icons.red_dot} Translations can only be set to {validObjects}."
            )

        mapping = {
            "Name": TOM.TranslatedProperty.Caption,
            "Description": TOM.TranslatedProperty.Description,
            "Display Folder": TOM.TranslatedProperty.DisplayFolder,
        }

        prop = mapping.get(property)
        if prop is None:
            raise ValueError(
                f"{icons.red_dot} Invalid property value. Please choose from the following: {list(mapping.keys())}."
            )

        if not any(c.Name == language for c in self.model.Cultures):
            raise ValueError(
                f"{icons.red_dot} The '{language}' translation language does not exist in the semantic model."
            )

        object.Model.Cultures[language].ObjectTranslations.SetTranslation(
            object, prop, value
        )

        if object.ObjectType in [TOM.ObjectType.Table, TOM.ObjectType.Measure]:
            print(
                f"{icons.green_dot} The {property} property for the '{object.Name}' {str(object.ObjectType).lower()} has been translated into '{language}' as '{value}'."
            )
        elif object.ObjectType in [
            TOM.ObjectType.Column,
            TOM.ObjectType.Hierarchy,
            TOM.ObjectType.Level,
        ]:
            print(
                f"{icons.green_dot} The {property} property for the '{object.Parent.Name}'[{object.Name}] {str(object.ObjectType).lower()} has been translated into '{language}' as '{value}'."
            )

    def remove_translation(
        self,
        object: Union[
            "TOM.Table", "TOM.Column", "TOM.Measure", "TOM.Hierarchy", "TOM.Level"
        ],
        language: str,
    ):
        """
        Removes an object's `translation <https://learn.microsoft.com/dotnet/api/microsoft.analysisservices.tabular.culture?view=analysisservices-dotnet>`_ value.

        Parameters
        ----------
        object : TOM Object
            An object (i.e. table/column/measure) within a semantic model.
        language : str
            The language code.
        """
        import Microsoft.AnalysisServices.Tabular as TOM

        o = object.Model.Cultures[language].ObjectTranslations[
            object, TOM.TranslatedProperty.Caption
        ]
        object.Model.Cultures[language].ObjectTranslations.Remove(o)

    def remove_object(self, object):
        """
        Removes an object from a semantic model.

        Parameters
        ----------
        object : TOM Object
            An object (i.e. table/column/measure) within a semantic model.
        """
        import Microsoft.AnalysisServices.Tabular as TOM

        objType = object.ObjectType

        # Have to remove translations and perspectives on the object before removing it.
        if objType in [
            TOM.ObjectType.Table,
            TOM.ObjectType.Column,
            TOM.ObjectType.Measure,
            TOM.ObjectType.Hierarchy,
            TOM.ObjectType.Level,
        ]:
            for lang in object.Model.Cultures:
                try:
                    self.remove_translation(object=object, language=lang.Name)
                except Exception:
                    pass
        if objType in [
            TOM.ObjectType.Table,
            TOM.ObjectType.Column,
            TOM.ObjectType.Measure,
            TOM.ObjectType.Hierarchy,
            TOM.ObjectType.Level,
        ]:
            for persp in object.Model.Perspectives:
                try:
                    self.remove_from_perspective(
                        object=object, perspective_name=persp.Name
                    )
                except Exception:
                    pass

        if objType == TOM.ObjectType.Table:
            object.Parent.Tables.Remove(object.Name)
        elif objType == TOM.ObjectType.Column:
            object.Parent.Columns.Remove(object.Name)
        elif objType == TOM.ObjectType.Measure:
            object.Parent.Measures.Remove(object.Name)
        elif objType == TOM.ObjectType.Hierarchy:
            object.Parent.Hierarchies.Remove(object.Name)
        elif objType == TOM.ObjectType.Level:
            object.Parent.Levels.Remove(object.Name)
        elif objType == TOM.ObjectType.Partition:
            object.Parent.Partitions.Remove(object.Name)
        elif objType == TOM.ObjectType.Expression:
            object.Parent.Expressions.Remove(object.Name)
        elif objType == TOM.ObjectType.DataSource:
            object.Parent.DataSources.Remove(object.Name)
        elif objType == TOM.ObjectType.Role:
            object.Parent.Roles.Remove(object.Name)
        elif objType == TOM.ObjectType.Relationship:
            object.Parent.Relationships.Remove(object.Name)
        elif objType == TOM.ObjectType.Culture:
            object.Parent.Cultures.Remove(object.Name)
        elif objType == TOM.ObjectType.Perspective:
            object.Parent.Perspectives.Remove(object.Name)
        elif objType == TOM.ObjectType.CalculationItem:
            object.Parent.CalculationItems.Remove(object.Name)
        elif objType == TOM.ObjectType.TablePermission:
            object.Parent.TablePermissions.Remove(object.Name)

    def used_in_relationships(self, object: Union["TOM.Table", "TOM.Column"]):
        """
        Shows all `relationships <https://learn.microsoft.com/dotnet/api/microsoft.analysisservices.tabular.singlecolumnrelationship?view=analysisservices-dotnet>`_ in which a table/column is used.

        Parameters
        ----------
        object : TOM Object
            An object (i.e. table/column) within a semantic model.

        Returns
        -------
        Microsoft.AnalysisServices.Tabular.RelationshipCollection
            All relationships in which the table/column is used.
        """
        import Microsoft.AnalysisServices.Tabular as TOM

        objType = object.ObjectType

        if objType == TOM.ObjectType.Table:
            for r in self.model.Relationships:
                if r.FromTable.Name == object.Name or r.ToTable.Name == object.Name:
                    yield r  # , 'Table'
        elif objType == TOM.ObjectType.Column:
            for r in self.model.Relationships:
                if (
                    r.FromTable.Name == object.Parent.Name
                    and r.FromColumn.Name == object.Name
                ) or (
                    r.ToTable.Name == object.Parent.Name
                    and r.ToColumn.Name == object.Name
                ):
                    yield r  # , 'Column'

    def used_in_levels(self, column: "TOM.Column"):
        """
        Shows all `levels <https://learn.microsoft.com/dotnet/api/microsoft.analysisservices.level?view=analysisservices-dotnet>`_ in which a column is used.

        Parameters
        ----------
        object : TOM Object
            An column object within a semantic model.

        Returns
        -------
        Microsoft.AnalysisServices.Tabular.LevelCollection
            All levels in which the column is used.
        """
        import Microsoft.AnalysisServices.Tabular as TOM

        objType = column.ObjectType

        if objType == TOM.ObjectType.Column:
            for level in self.all_levels():
                if (
                    level.Parent.Table.Name == column.Parent.Name
                    and level.Column.Name == column.Name
                ):
                    yield level

    def used_in_hierarchies(self, column: "TOM.Column"):
        """
        Shows all `hierarchies <https://learn.microsoft.com/dotnet/api/microsoft.analysisservices.hierarchy?view=analysisservices-dotnet>`_ in which a column is used.

        Parameters
        ----------
        object : TOM Object
            An column object within a semantic model.

        Returns
        -------
        Microsoft.AnalysisServices.Tabular.HierarchyCollection
            All hierarchies in which the column is used.
        """
        import Microsoft.AnalysisServices.Tabular as TOM

        objType = column.ObjectType

        if objType == TOM.ObjectType.Column:
            for lev in self.all_levels():
                if (
                    lev.Parent.Table.Name == column.Parent.Name
                    and lev.Column.Name == column.Name
                ):
                    yield lev.Parent

    def used_in_sort_by(self, column: "TOM.Column"):
        """
        Shows all columns in which a column is used for sorting.

        Parameters
        ----------
        object : TOM Object
            An column object within a semantic model.

        Returns
        -------
        Microsoft.AnalysisServices.Tabular.ColumnCollection
            All columns in which the column is used for sorting.
        """
        import Microsoft.AnalysisServices.Tabular as TOM

        objType = column.ObjectType

        if objType == TOM.ObjectType.Column:
            for c in self.model.Tables[column.Parent.Name].Columns:
                if c.SortByColumn == column:
                    yield c

    def used_in_rls(
        self,
        object: Union["TOM.Table", "TOM.Column", "TOM.Measure"],
        dependencies: pd.DataFrame,
    ):
        """
        Identifies the row level security `filter expressions <https://learn.microsoft.com/dotnet/api/microsoft.analysisservices.tabular.tablepermission.filterexpression?view=analysisservices-dotnet#microsoft-analysisservices-tabular-tablepermission-filterexpression>`_ which reference a given object.

        Parameters
        ----------
        object : TOM Object
            An object (i.e. table/column) within a semantic model.
        dependencies : pandas.DataFrame
            A pandas dataframe with the output of the 'get_model_calc_dependencies' function.

        Returns
        -------
        Microsoft.AnalysisServices.Tabular.TableCollection, Microsoft.AnalysisServices.Tabular.ColumnCollection, Microsoft.AnalysisServices.Tabular.MeasureCollection

        """
        import Microsoft.AnalysisServices.Tabular as TOM

        objType = object.ObjectType

        df_filt = dependencies[dependencies["Object Type"] == "Rows Allowed"]

        if objType == TOM.ObjectType.Table:
            fil = df_filt[
                (df_filt["Referenced Object Type"] == "Table")
                & (df_filt["Referenced Table"] == object.Name)
            ]
            tbls = fil["Table Name"].unique().tolist()
            for t in self.model.Tables:
                if t.Name in tbls:
                    yield t
        elif objType == TOM.ObjectType.Column:
            fil = df_filt[
                (df_filt["Referenced Object Type"] == "Column")
                & (df_filt["Referenced Table"] == object.Parent.Name)
                & (df_filt["Referenced Object"] == object.Name)
            ]
            cols = fil["Full Object Name"].unique().tolist()
            for c in self.all_columns():
                if format_dax_object_name(c.Parent.Name, c.Name) in cols:
                    yield c
        elif objType == TOM.ObjectType.Measure:
            fil = df_filt[
                (df_filt["Referenced Object Type"] == "Measure")
                & (df_filt["Referenced Table"] == object.Parent.Name)
                & (df_filt["Referenced Object"] == object.Name)
            ]
            meas = fil["Object Name"].unique().tolist()
            for m in self.all_measures():
                if m.Name in meas:
                    yield m

    def used_in_data_coverage_definition(
        self,
        object: Union["TOM.Table", "TOM.Column", "TOM.Measure"],
        dependencies: pd.DataFrame,
    ):
        """
        Identifies the ... which reference a given object.

        Parameters
        ----------
        object : TOM Object
            An object (i.e. table/column) within a semantic model.
        dependencies : pandas.DataFrame
            A pandas dataframe with the output of the 'get_model_calc_dependencies' function.

        Returns
        -------
        Microsoft.AnalysisServices.Tabular.TableCollection, Microsoft.AnalysisServices.Tabular.ColumnCollection, Microsoft.AnalysisServices.Tabular.MeasureCollection
        """
        import Microsoft.AnalysisServices.Tabular as TOM

        objType = object.ObjectType

        df_filt = dependencies[
            dependencies["Object Type"] == "Data Coverage Definition"
        ]

        if objType == TOM.ObjectType.Table:
            fil = df_filt[
                (df_filt["Referenced Object Type"] == "Table")
                & (df_filt["Referenced Table"] == object.Name)
            ]
            tbls = fil["Table Name"].unique().tolist()
            for t in self.model.Tables:
                if t.Name in tbls:
                    yield t
        elif objType == TOM.ObjectType.Column:
            fil = df_filt[
                (df_filt["Referenced Object Type"] == "Column")
                & (df_filt["Referenced Table"] == object.Parent.Name)
                & (df_filt["Referenced Object"] == object.Name)
            ]
            cols = fil["Full Object Name"].unique().tolist()
            for c in self.all_columns():
                if format_dax_object_name(c.Parent.Name, c.Name) in cols:
                    yield c
        elif objType == TOM.ObjectType.Measure:
            fil = df_filt[
                (df_filt["Referenced Object Type"] == "Measure")
                & (df_filt["Referenced Table"] == object.Parent.Name)
                & (df_filt["Referenced Object"] == object.Name)
            ]
            meas = fil["Object Name"].unique().tolist()
            for m in self.all_measures():
                if m.Name in meas:
                    yield m

    def used_in_calc_item(
        self,
        object: Union["TOM.Table", "TOM.Column", "TOM.Measure"],
        dependencies: pd.DataFrame,
    ):
        """
        Identifies the ... which reference a given object.

        Parameters
        ----------
        object : TOM Object
            An object (i.e. table/column) within a semantic model.
        dependencies : pandas.DataFrame
            A pandas dataframe with the output of the 'get_model_calc_dependencies' function.

        Returns
        -------
        Microsoft.AnalysisServices.Tabular.TableCollection, Microsoft.AnalysisServices.Tabular.ColumnCollection, Microsoft.AnalysisServices.Tabular.MeasureCollection
        """
        import Microsoft.AnalysisServices.Tabular as TOM

        objType = object.ObjectType

        df_filt = dependencies[dependencies["Object Type"] == "Calculation Item"]

        if objType == TOM.ObjectType.Table:
            fil = df_filt[
                (df_filt["Referenced Object Type"] == "Table")
                & (df_filt["Referenced Table"] == object.Name)
            ]
            tbls = fil["Table Name"].unique().tolist()
            for t in self.model.Tables:
                if t.Name in tbls:
                    yield t
        elif objType == TOM.ObjectType.Column:
            fil = df_filt[
                (df_filt["Referenced Object Type"] == "Column")
                & (df_filt["Referenced Table"] == object.Parent.Name)
                & (df_filt["Referenced Object"] == object.Name)
            ]
            cols = fil["Full Object Name"].unique().tolist()
            for c in self.all_columns():
                if format_dax_object_name(c.Parent.Name, c.Name) in cols:
                    yield c
        elif objType == TOM.ObjectType.Measure:
            fil = df_filt[
                (df_filt["Referenced Object Type"] == "Measure")
                & (df_filt["Referenced Table"] == object.Parent.Name)
                & (df_filt["Referenced Object"] == object.Name)
            ]
            meas = fil["Object Name"].unique().tolist()
            for m in self.all_measures():
                if m.Name in meas:
                    yield m

    def all_hybrid_tables(self):
        """
        Outputs the `hybrid tables <https://learn.microsoft.com/power-bi/connect-data/service-dataset-modes-understand#hybrid-tables>`_ within a semantic model.

        Parameters
        ----------

        Returns
        -------
        Microsoft.AnalysisServices.Tabular.TableCollection
            All hybrid tables within a semantic model.
        """
        import Microsoft.AnalysisServices.Tabular as TOM

        for t in self.model.Tables:
            if any(p.Mode == TOM.ModeType.Import for p in t.Partitions):
                if any(p.Mode == TOM.ModeType.DirectQuery for p in t.Partitions):
                    yield t

    def all_date_tables(self):
        """
        Outputs the tables which are marked as `date tables <https://learn.microsoft.com/power-bi/transform-model/desktop-date-tables>`_ within a semantic model.

        Parameters
        ----------

        Returns
        -------
        Microsoft.AnalysisServices.Tabular.TableCollection
            All tables marked as date tables within a semantic model.
        """
        import Microsoft.AnalysisServices.Tabular as TOM

        for t in self.model.Tables:
            if t.DataCategory == "Time":
                if any(
                    c.IsKey and c.DataType == TOM.DataType.DateTime for c in t.Columns
                ):
                    yield t

    def is_hybrid_table(self, table_name: str):
        """
        Identifies if a table is a `hybrid table <https://learn.microsoft.com/power-bi/connect-data/service-dataset-modes-understand#hybrid-tables>`_.

        Parameters
        ----------
        table_name : str
            Name of the table.

        Returns
        -------
        bool
            Indicates if the table is a hybrid table.
        """
        import Microsoft.AnalysisServices.Tabular as TOM

        isHybridTable = False

        if any(
            p.Mode == TOM.ModeType.Import
            for p in self.model.Tables[table_name].Partitions
        ):
            if any(
                p.Mode == TOM.ModeType.DirectQuery
                for p in self.model.Tables[table_name].Partitions
            ):
                isHybridTable = True

        return isHybridTable

    def is_date_table(self, table_name: str):
        """
        Identifies if a table is marked as a `date tables <https://learn.microsoft.com/power-bi/transform-model/desktop-date-tables>`_.

        Parameters
        ----------
        table_name : str
            Name of the table.

        Returns
        -------
        bool
            Indicates if the table is marked as a date table.
        """
        import Microsoft.AnalysisServices.Tabular as TOM

        return any(
            c.IsKey and c.DataType == TOM.DataType.DateTime
            for c in self.all_columns()
            if c.Parent.Name == table_name and c.Parent.DataCategory == "Time"
        )

    def mark_as_date_table(
        self, table_name: str, column_name: str, validate: bool = False
    ):
        """
        Marks a table as a `date table <https://learn.microsoft.com/power-bi/transform-model/desktop-date-tables>`_.

        Parameters
        ----------
        table_name : str
            Name of the table.
        column_name : str
            Name of the date column in the table.
        validate : bool, default=False
            If True, performs a validation on if the the date table is viable.
        """
        import Microsoft.AnalysisServices.Tabular as TOM

        t = self.model.Tables[table_name]
        c = t.Columns[column_name]
        if c.DataType != TOM.DataType.DateTime:
            raise ValueError(
                f"{icons.red_dot} The column specified in the 'column_name' parameter in this function must be of DateTime data type."
            )

        if validate:
            dax_query = f"""
            define measure '{table_name}'[test] = 
            var mn = MIN('{table_name}'[{column_name}])
            var ma = MAX('{table_name}'[{column_name}])
            var x = COUNTROWS(DISTINCT('{table_name}'[{column_name}]))
            var y = DATEDIFF(mn, ma, DAY) + 1
            return if(y = x, 1,0)

            EVALUATE
            SUMMARIZECOLUMNS(
            "1",[test]
            )
            """
            df = fabric.evaluate_dax(
                dataset=self._dataset_id,
                workspace=self._workspace_id,
                dax_string=dax_query,
            )
            value = df["[1]"].iloc[0]
            if value != "1":
                raise ValueError(
                    f"{icons.red_dot} The '{column_name}' within the '{table_name}' table does not contain contiguous date values."
                )

        # Mark as a date table
        t.DataCategory = "Time"
        c.IsKey = True
        print(
            f"{icons.green_dot} The '{table_name}' table has been marked as a date table using the '{column_name}' column as its primary date key."
        )

    def has_aggs(self):
        """
        Identifies if a semantic model has any `aggregations <https://learn.microsoft.com/power-bi/transform-model/aggregations-advanced>`_.

        Parameters
        ----------

        Returns
        -------
        bool
            Indicates if the semantic model has any aggregations.
        """

        return any(c.AlternateOf is not None for c in self.all_columns())

    def is_agg_table(self, table_name: str):
        """
        Identifies if a table has `aggregations <https://learn.microsoft.com/power-bi/transform-model/aggregations-advanced>`_.

        Parameters
        ----------
        table_name : str
            Name of the table.

        Returns
        -------
        bool
            Indicates if the table has any aggregations.
        """

        t = self.model.Tables[table_name]

        return any(c.AlternateOf is not None for c in t.Columns)

    def has_hybrid_table(self):
        """
        Identifies if a semantic model has a `hybrid table <https://learn.microsoft.com/power-bi/connect-data/service-dataset-modes-understand#hybrid-tables>`_.

        Parameters
        ----------

        Returns
        -------
        bool
            Indicates if the semantic model has a hybrid table.
        """

        return any(self.is_hybrid_table(table_name=t.Name) for t in self.model.Tables)

    def has_date_table(self):
        """
        Identifies if a semantic model has a table marked as a `date table <https://learn.microsoft.com/power-bi/transform-model/desktop-date-tables>`_.

        Parameters
        ----------

        Returns
        -------
        bool
            Indicates if the semantic model has a table marked as a date table.
        """

        return any(self.is_date_table(table_name=t.Name) for t in self.model.Tables)

    def is_direct_lake(self):
        """
        Identifies if a semantic model is in `Direct Lake <https://learn.microsoft.com/fabric/get-started/direct-lake-overview>`_ mode.

        Parameters
        ----------

        Returns
        -------
        bool
            Indicates if the semantic model is in Direct Lake mode.
        """
        import Microsoft.AnalysisServices.Tabular as TOM

        return any(
            p.Mode == TOM.ModeType.DirectLake
            for t in self.model.Tables
            for p in t.Partitions
        )

    def is_field_parameter(self, table_name: str):
        """
        Identifies if a table is a `field parameter <https://learn.microsoft.com/power-bi/create-reports/power-bi-field-parameters>`_.

        Parameters
        ----------
        table_name : str
            Name of the table.

        Returns
        -------
        bool
            Indicates if the table is a field parameter.
        """
        import Microsoft.AnalysisServices.Tabular as TOM

        t = self.model.Tables[table_name]

        return (
            self.is_calculated_table(table_name=table_name)
            and t.Columns.Count == 4
            and any(
                "NAMEOF(" in p.Source.Expression.replace(" ", "") for p in t.Partitions
            )
            and all(
                "[Value" in c.SourceColumn
                for c in t.Columns
                if c.Type == TOM.ColumnType.Data
            )
            and any(
                ep.Name == "ParameterMetadata"
                for c in t.Columns
                for ep in c.ExtendedProperties
            )
        )

    def is_auto_date_table(self, table_name: str):
        """
        Identifies if a table is an `auto date/time table <https://learn.microsoft.com/power-bi/transform-model/desktop-auto-date-time>`_.

        Parameters
        ----------
        table_name : str
            Name of the table.

        Returns
        -------
        bool
            Indicates if the table is an auto-date table.
        """
        import Microsoft.AnalysisServices.Tabular as TOM

        isAutoDate = False

        t = self.model.Tables[table_name]

        if t.Name.startswith("LocalDateTable_") or t.Name.startswith(
            "DateTableTemplate_"
        ):
            if any(
                p.SourceType == TOM.PartitionSourceType.Calculated for p in t.Partitions
            ):
                isAutoDate = True

        return isAutoDate

    def set_kpi(
        self,
        measure_name: str,
        target: Union[int, float, str],
        lower_bound: float,
        upper_bound: float,
        lower_mid_bound: Optional[float] = None,
        upper_mid_bound: Optional[float] = None,
        status_type: Optional[str] = None,
        status_graphic: Optional[str] = None,
    ):
        """
        Sets the properties to add/update a `KPI <https://learn.microsoft.com/dotnet/api/microsoft.analysisservices.kpi?view=analysisservices-dotnet>`_ for a measure.

        Parameters
        ----------
        measure_name : str
            Name of the measure.
        target : str, int, float
            The target for the KPI. This can either be a number or the name of a different measure in the semantic model.
        lower_bound: float
            The lower bound for the KPI.
        upper_bound : float
            The upper bound for the KPI.
        lower_mid_bound : float, default=None
            The lower-mid bound for the KPI. Set this if status_type is 'Centered' or 'CenteredReversed'.
        upper_mid_bound : float, default=None
            The upper-mid bound for the KPI. Set this if status_type is 'Centered' or 'CenteredReversed'.
        status_type : str, default=None
            The status type of the KPI. Options: 'Linear', 'LinearReversed', 'Centered', 'CenteredReversed'.
            Defaults to None which resolvs to 'Linear'.
        status_graphic : str, default=None
            The status graphic for the KPI.
            Defaults to 'Three Circles Colored'.
        """
        import Microsoft.AnalysisServices.Tabular as TOM

        # https://github.com/m-kovalsky/Tabular/blob/master/KPI%20Graphics.md

        if measure_name == target:
            raise ValueError(
                f"{icons.red_dot} The 'target' parameter cannot be the same measure as the 'measure_name' parameter."
            )

        if status_graphic is None:
            status_graphic = "Three Circles Colored"

        valid_status_types = [
            "Linear",
            "LinearReversed",
            "Centered",
            "CenteredReversed",
        ]
        status_type = status_type
        if status_type is None:
            status_type = "Linear"
        else:
            status_type = status_type.title().replace(" ", "")

        if status_type not in valid_status_types:
            raise ValueError(
                f"{icons.red_dot} '{status_type}' is an invalid status_type. Please choose from these options: {valid_status_types}."
            )

        if status_type in ["Linear", "LinearReversed"]:
            if upper_bound is not None or lower_mid_bound is not None:
                raise ValueError(
                    f"{icons.red_dot} The 'upper_mid_bound' and 'lower_mid_bound' parameters are not used in the 'Linear' and 'LinearReversed' status types. Make sure these parameters are set to None."
                )

            elif upper_bound <= lower_bound:
                raise ValueError(
                    f"{icons.red_dot} The upper_bound must be greater than the lower_bound."
                )

        if status_type in ["Centered", "CenteredReversed"]:
            if upper_mid_bound is None or lower_mid_bound is None:
                raise ValueError(
                    f"{icons.red_dot} The 'upper_mid_bound' and 'lower_mid_bound' parameters are necessary in the 'Centered' and 'CenteredReversed' status types."
                )
            elif upper_bound <= upper_mid_bound:
                raise ValueError(
                    f"{icons.red_dot} The upper_bound must be greater than the upper_mid_bound."
                )
            elif upper_mid_bound <= lower_mid_bound:
                raise ValueError(
                    f"{icons.red_dot} The upper_mid_bound must be greater than the lower_mid_bound."
                )
            elif lower_mid_bound <= lower_bound:
                raise ValueError(
                    f"{icons.red_dot} The lower_mid_bound must be greater than the lower_bound."
                )

        try:
            table_name = next(
                m.Parent.Name for m in self.all_measures() if m.Name == measure_name
            )
        except Exception:
            raise ValueError(
                f"{icons.red_dot} The '{measure_name}' measure does not exist in the '{self._dataset_name}' semantic model within the '{self._workspace_name}'."
            )

        graphics = [
            "Cylinder",
            "Five Bars Colored",
            "Five Boxes Colored",
            "Gauge - Ascending",
            "Gauge - Descending",
            "Road Signs",
            "Shapes",
            "Standard Arrow",
            "Three Circles Colored",
            "Three Flags Colored",
            "Three Stars Colored",
            "Three Symbols Uncircled Colored",
            "Traffic Light",
            "Traffic Light - Single",
            "Variance Arrow",
            "Status Arrow - Ascending",
            "Status Arrow - Descending",
        ]

        if status_graphic not in graphics:
            raise ValueError(
                f"{icons.red_dot} The '{status_graphic}' status graphic is not valid. Please choose from these options: {graphics}."
            )

        measure_target = True

        try:
            float(target)
            tgt = str(target)
            measure_target = False
        except Exception:
            try:
                tgt = next(
                    format_dax_object_name(m.Parent.Name, m.Name)
                    for m in self.all_measures()
                    if m.Name == target
                )
            except Exception:
                raise ValueError(
                    f"{icons.red_dot} The '{target}' measure does not exist in the '{self._dataset_name}' semantic model within the '{self._workspace_name}'."
                )

        if measure_target:
            expr = f"var x = [{measure_name}]/[{target}]\nreturn"
        else:
            expr = f"var x = [{measure_name}\nreturn"

        if status_type == "Linear":
            expr = f"{expr}\nif(isblank(x),blank(),\n\tif(x<{lower_bound},-1,\n\t\tif(x<{upper_bound},0,1)))"
        elif status_type == "LinearReversed":
            expr = f"{expr}\nif(isblank(x),blank(),\nif(x<{lower_bound},1,\n\t\tif(x<{upper_bound},0,-1)))"
        elif status_type == "Centered":
            expr = f"{expr}\nif(isblank(x),blank(),\n\tif(x<{lower_mid_bound},\n\t\tif(x<{lower_bound},-1,0),\n\t\t\tif(x<{upper_mid_bound},1,\n\t\t\t\tif(x<{upper_bound}0,-1))))"
        elif status_type == "CenteredReversed":
            expr = f"{expr}\nif(isblank(x),blank(),\n\tif(x<{lower_mid_bound},\n\t\tif(x<{lower_bound},1,0),\n\t\t\tif(x<{upper_mid_bound},-1,\n\t\t\t\tif(x<{upper_bound}0,1))))"

        kpi = TOM.KPI()
        kpi.TargetExpression = tgt
        kpi.StatusGraphic = status_graphic
        kpi.StatusExpression = expr

        ms = self.model.Tables[table_name].Measures[measure_name]
        if ms.KPI is not None:
            ms.KPI.TargetExpression = tgt
            ms.KPI.StatusGraphic = status_graphic
            ms.KPI.StatusExpression = expr
        else:
            ms.KPI = kpi

    def set_aggregations(self, table_name: str, agg_table_name: str):
        """
        Sets the `aggregations <https://learn.microsoft.com/power-bi/transform-model/aggregations-advanced>`_ (alternate of) for all the columns in an aggregation table based on a base table.

        Parameters
        ----------
        table_name : str
            Name of the base table.
        agg_table_name : str
            Name of the aggregation table.

        Returns
        -------

        """

        import Microsoft.AnalysisServices.Tabular as TOM

        for c in self.model.Tables[agg_table_name].Columns:

            dataType = c.DataType

            if dataType in [
                TOM.DataType.String,
                TOM.DataType.Boolean,
                TOM.DataType.DateTime,
            ]:
                sumType = "GroupBy"
            else:
                sumType = "Sum"

            self.set_alternate_of(
                table_name=agg_table_name,
                column_name=c.Name,
                base_table=table_name,
                base_column=c.Name,
                summarization_type=sumType,
            )

    def set_is_available_in_mdx(
        self, table_name: str, column_name: str, value: bool = False
    ):
        """
        Sets the `IsAvailableInMDX <https://learn.microsoft.com/dotnet/api/microsoft.analysisservices.tabular.column.isavailableinmdx?view=analysisservices-dotnet#microsoft-analysisservices-tabular-column-isavailableinmdx>`_ property on a column.

        Parameters
        ----------
        table_name : str
            Name of the table.
        column_name : str
            Name of the column.
        value : bool, default=False
            The IsAvailableInMdx property value.
        """

        self.model.Tables[table_name].Columns[column_name].IsAvailableInMDX = value

    def set_summarize_by(
        self, table_name: str, column_name: str, value: Optional[str] = None
    ):
        """
        Sets the `SummarizeBy <https://learn.microsoft.com/dotnet/api/microsoft.analysisservices.tabular.column.summarizeby?view=analysisservices-dotnet#microsoft-analysisservices-tabular-column-summarizeby>`_ property on a column.

        Parameters
        ----------
        table_name : str
            Name of the table.
        column_name : str
            Name of the column.
        value : bool, default=None
            The SummarizeBy property value.
            Defaults to none which resolves to 'Default'.
            `Aggregate valid values <https://learn.microsoft.com/dotnet/api/microsoft.analysisservices.tabular.aggregatefunction?view=analysisservices-dotnet>`_
        """
        import Microsoft.AnalysisServices.Tabular as TOM
        import System

        values = [
            "Default",
            "None",
            "Sum",
            "Min",
            "Max",
            "Count",
            "Average",
            "DistinctCount",
        ]
        # https://learn.microsoft.com/en-us/dotnet/api/microsoft.analysisservices.tabular.column.summarizeby?view=analysisservices-dotnet#microsoft-analysisservices-tabular-column-summarizeby

        if value is None:
            value = "Default"
        value = (
            value.capitalize()
            .replace("Distinctcount", "DistinctCount")
            .replace("Avg", "Average")
        )

        if value not in values:
            raise ValueError(
                f"{icons.red_dot} '{value}' is not a valid value for the SummarizeBy property. These are the valid values: {values}."
            )

        self.model.Tables[table_name].Columns[column_name].SummarizeBy = (
            System.Enum.Parse(TOM.AggregateFunction, value)
        )

    def set_direct_lake_behavior(self, direct_lake_behavior: str):
        """
        Sets the `Direct Lake Behavior <https://learn.microsoft.com/fabric/get-started/direct-lake-overview#fallback-behavior>`_ property for a semantic model.

        Parameters
        ----------
        direct_lake_behavior : str
            The DirectLakeBehavior property value.
            `DirectLakeBehavior valid values <https://learn.microsoft.com/dotnet/api/microsoft.analysisservices.tabular.directlakebehavior?view=analysisservices-dotnet>`_
        """
        import Microsoft.AnalysisServices.Tabular as TOM
        import System

        direct_lake_behavior = direct_lake_behavior.capitalize()
        if direct_lake_behavior.startswith("Auto"):
            direct_lake_behavior = "Automatic"
        elif direct_lake_behavior.startswith("Directl") or direct_lake_behavior == "Dl":
            direct_lake_behavior = "DirectLakeOnly"
        elif direct_lake_behavior.startswith("Directq") or direct_lake_behavior == "Dq":
            direct_lake_behavior = "DirectQueryOnly"

        dlValues = ["Automatic", "DirectLakeOnly", "DirectQueryOnly"]

        if direct_lake_behavior not in dlValues:
            raise ValueError(
                f"{icons.red_dot} The 'direct_lake_behavior' parameter must be one of these values: {dlValues}."
            )

        self.model.DirectLakeBehavior = System.Enum.Parse(
            TOM.DirectLakeBehavior, direct_lake_behavior
        )

    def add_table(
        self,
        name: str,
        description: Optional[str] = None,
        data_category: Optional[str] = None,
        hidden: bool = False,
        lineage_tag: Optional[str] = None,
        source_lineage_tag: Optional[str] = None,
    ):
        """
        Adds a table to the semantic model.

        Parameters
        ----------
        name : str
            Name of the table.
        description : str, default=None
            A description of the table.
        data_catgegory : str, default=None
            The data category for the table.
        hidden : bool, default=False
            Whether the table is hidden or visible.
        lineage_tag : str, default=None
            A tag that represents the lineage of the object.
        source_lineage_tag : str, default=None
            A tag that represents the lineage of the source for the object.
        """
        import Microsoft.AnalysisServices.Tabular as TOM

        t = TOM.Table()
        t.Name = name
        if description is not None:
            t.Description = description
        if data_category is not None:
            t.DataCategory = data_category
        if lineage_tag is not None:
            t.LineageTag = lineage_tag
        else:
            t.LineageTag = generate_guid()
        if source_lineage_tag is not None:
            t.SourceLineageTag = source_lineage_tag
        t.Hidden = hidden
        self.model.Tables.Add(t)

    def add_calculated_table(
        self,
        name: str,
        expression: str,
        description: Optional[str] = None,
        data_category: Optional[str] = None,
        hidden: bool = False,
        lineage_tag: Optional[str] = None,
        source_lineage_tag: Optional[str] = None,
    ):
        """
        Adds a calculated table to the semantic model.

        Parameters
        ----------
        name : str
            Name of the table.
        expression : str
            The DAX expression for the calculated table.
        description : str, default=None
            A description of the table.
        data_catgegory : str, default=None
            The data category for the table.
        hidden : bool, default=False
            Whether the table is hidden or visible.
        lineage_tag : str, default=None
            A tag that represents the lineage of the object.
        source_lineage_tag : str, default=None
            A tag that represents the lineage of the source for the object.
        """
        import Microsoft.AnalysisServices.Tabular as TOM

        par = TOM.Partition()
        par.Name = name
        par.Mode = TOM.ModeType.Import

        parSource = TOM.CalculatedPartitionSource()
        parSource.Expression = expression
        par.Source = parSource

        t = TOM.Table()
        t.Name = name
        if description is not None:
            t.Description = description
        if data_category is not None:
            t.DataCategory = data_category
        if lineage_tag is not None:
            t.LineageTag = lineage_tag
        else:
            t.LineageTag = generate_guid()
        if source_lineage_tag is not None:
            t.SourceLineageTag = source_lineage_tag
        t.Hidden = hidden
        t.Partitions.Add(par)
        self.model.Tables.Add(t)

    def add_field_parameter(
        self, table_name: str, objects: List[str], object_names: List[str] = None
    ):
        """
        Adds a `field parameter <https://learn.microsoft.com/power-bi/create-reports/power-bi-field-parameters>`_ to the semantic model.

        Parameters
        ----------
        table_name : str
            Name of the table.
        objects : List[str]
            The columns/measures to be included in the field parameter.
            Columns must be specified as such : 'Table Name'[Column Name].
            Measures may be formatted as '[Measure Name]' or 'Measure Name'.
        object_names : List[str], default=None
            The corresponding visible name for the measures/columns in the objects list.
            Defaults to None which shows the measure/column name.
        """

        import Microsoft.AnalysisServices.Tabular as TOM

        if isinstance(objects, str):
            raise ValueError(
                f"{icons.red_dot} The 'objects' parameter must be a list of columns/measures."
            )

        if len(objects) == 1:
            raise ValueError(
                f"{icons.red_dot} There must be more than one object (column/measure) within the objects parameter."
            )

        if object_names is not None and len(objects) != len(object_names):
            raise ValueError(
                f"{icons.red_dot} If the 'object_names' parameter is specified, it must correspond exactly to the 'objects' parameter."
            )

        expr = ""
        i = 0
        for obj in objects:
            index = objects.index(obj)
            success = False
            for m in self.all_measures():
                obj_name = m.Name
                if obj == f"[{obj_name}]" or obj == obj_name:
                    if object_names is not None:
                        obj_name = object_names[index]
                    expr = f'{expr}\n\t("{obj_name}", NAMEOF([{m.Name}]), {str(i)}),'
                    success = True
            for c in self.all_columns():
                obj_name = c.Name
                fullObjName = format_dax_object_name(c.Parent.Name, c.Name)
                if obj == fullObjName or obj == c.Parent.Name + "[" + c.Name + "]":
                    if object_names is not None:
                        obj_name = object_names[index]
                    expr = f'{expr}\n\t("{obj_name}", NAMEOF({fullObjName}), {str(i)}),'
                    success = True
            if not success:
                raise ValueError(
                    f"{icons.red_dot} The '{obj}' object was not found in the '{self._dataset_name}' semantic model."
                )
            else:
                i += 1

        expr = "{" + expr.rstrip(",") + "\n}"

        self.add_calculated_table(name=table_name, expression=expr)

        col2 = table_name + " Fields"
        col3 = table_name + " Order"

        self.add_calculated_table_column(
            table_name=table_name,
            column_name=table_name,
            source_column="[Value1]",
            data_type="String",
            hidden=False,
        )
        self.add_calculated_table_column(
            table_name=table_name,
            column_name=col2,
            source_column="[Value2]",
            data_type="String",
            hidden=True,
        )
        self.add_calculated_table_column(
            table_name=table_name,
            column_name=col3,
            source_column="[Value3]",
            data_type="Int64",
            hidden=True,
        )

        self.set_extended_property(
            object=self.model.Tables[table_name].Columns[col2],
            extended_property_type="Json",
            name="ParameterMetadata",
            value='{"version":3,"kind":2}',
        )

        rcd = TOM.RelatedColumnDetails()
        gpc = TOM.GroupByColumn()
        gpc.GroupingColumn = self.model.Tables[table_name].Columns[col2]
        rcd.GroupByColumns.Add(gpc)

        # Update column properties
        self.model.Tables[table_name].Columns[col2].SortByColumn = self.model.Tables[
            table_name
        ].Columns[col3]
        self.model.Tables[table_name].Columns[table_name].RelatedColumnDetails = rcd

        self._tables_added.append(table_name)

    def remove_vertipaq_annotations(self):
        """
        Removes the annotations set using the set_vertipaq_annotations function.
        """

        for t in self.model.Tables:
            for a in t.Annotations:
                if a.Name.startswith("Vertipaq_"):
                    self.remove_annotation(object=t, name=a.Name)
            for c in t.Columns:
                for a in c.Annotations:
                    if a.Name.startswith("Vertipaq_"):
                        self.remove_annotation(object=c, name=a.Name)
            for h in t.Hierarchies:
                for a in h.Annotations:
                    if a.Name.startswith("Vertipaq_"):
                        self.remove_annotation(object=h, name=a.Name)
            for p in t.Partitions:
                for a in p.Annotations:
                    if a.Name.startswith("Vertipaq_"):
                        self.remove_annotation(object=p, name=a.Name)
        for r in self.model.Relationships:
            for a in r.Annotations:
                if a.Name.startswith("Veripaq_"):
                    self.remove_annotation(object=r, name=a.Name)

    def set_vertipaq_annotations(self):
        """
        Saves Vertipaq Analyzer statistics as annotations on objects in the semantic model.
        """

        from sempy_labs._list_functions import list_tables

        dfT = list_tables(
            dataset=self._dataset_id, workspace=self._workspace_id, extended=True
        )
        dfC = fabric.list_columns(
            dataset=self._dataset_id, workspace=self._workspace_id, extended=True
        )
        dfP = fabric.list_partitions(
            dataset=self._dataset_id, workspace=self._workspace_id, extended=True
        )
        dfH = fabric.list_hierarchies(
            dataset=self._dataset_id, workspace=self._workspace_id, extended=True
        )
        dfR = list_relationships(
            dataset=self._dataset_id, workspace=self._workspace_id, extended=True
        )

        for t in self.model.Tables:
            dfT_filt = dfT[dfT["Name"] == t.Name]
            if len(dfT_filt) > 0:
                row = dfT_filt.iloc[0]
                rowCount = str(row["Row Count"])
                totalSize = str(row["Total Size"])
                self.set_annotation(object=t, name="Vertipaq_RowCount", value=rowCount)
                self.set_annotation(
                    object=t, name="Vertipaq_TableSize", value=totalSize
                )
            for c in t.Columns:
                dfC_filt = dfC[
                    (dfC["Table Name"] == t.Name) & (dfC["Column Name"] == c.Name)
                ]
                if len(dfC_filt) > 0:
                    row = dfC_filt.iloc[0]
                    totalSize = str(row["Total Size"])
                    dataSize = str(row["Data Size"])
                    dictSize = str(row["Dictionary Size"])
                    hierSize = str(row["Hierarchy Size"])
                    card = str(row["Column Cardinality"])
                    self.set_annotation(
                        object=c, name="Vertipaq_TotalSize", value=totalSize
                    )
                    self.set_annotation(
                        object=c, name="Vertipaq_DataSize", value=dataSize
                    )
                    self.set_annotation(
                        object=c, name="Vertipaq_DictionarySize", value=dictSize
                    )
                    self.set_annotation(
                        object=c, name="Vertipaq_HierarchySize", value=hierSize
                    )
                    self.set_annotation(
                        object=c, name="Vertipaq_Cardinality", value=card
                    )
            for p in t.Partitions:
                dfP_filt = dfP[
                    (dfP["Table Name"] == t.Name) & (dfP["Partition Name"] == p.Name)
                ]
                if len(dfP_filt) > 0:
                    row = dfP_filt.iloc[0]
                    recordCount = str(row["Record Count"])
                    segmentCount = str(row["Segment Count"])
                    rpS = str(row["Records per Segment"])
                    self.set_annotation(
                        object=p, name="Vertipaq_RecordCount", value=recordCount
                    )
                    self.set_annotation(
                        object=p, name="Vertipaq_SegmentCount", value=segmentCount
                    )
                    self.set_annotation(
                        object=p, name="Vertipaq_RecordsPerSegment", value=rpS
                    )
            for h in t.Hierarchies:
                dfH_filt = dfH[
                    (dfH["Table Name"] == t.Name) & (dfH["Hierarchy Name"] == h.Name)
                ]
                if len(dfH_filt) > 0:
                    usedSize = str(dfH_filt["Used Size"].iloc[0])
                    self.set_annotation(
                        object=h, name="Vertipaq_UsedSize", value=usedSize
                    )
        for r in self.model.Relationships:
            dfR_filt = dfR[dfR["Relationship Name"] == r.Name]
            if len(dfR_filt) > 0:
                relSize = str(dfR_filt["Used Size"].iloc[0])
                self.set_annotation(object=r, name="Vertipaq_UsedSize", value=relSize)
        try:
            runId = self.get_annotation_value(object=self.model, name="Vertipaq_Run")
            runId = str(int(runId) + 1)
        except Exception:
            runId = "1"
        self.set_annotation(object=self.model, name="Vertipaq_Run", value=runId)

        icons.sll_tags.append("VertipaqAnnotations")

    def row_count(self, object: Union["TOM.Partition", "TOM.Table"]):
        """
        Obtains the row count of a table or partition within a semantic model.

        Parameters
        ----------
        object : TOM Object
            The table/partition object within the semantic model.

        Returns
        -------
        int
            Number of rows within the TOM object.
        """
        import Microsoft.AnalysisServices.Tabular as TOM

        objType = object.ObjectType

        if objType == TOM.ObjectType.Table:
            result = self.get_annotation_value(object=object, name="Vertipaq_RowCount")
        elif objType == TOM.ObjectType.Partition:
            result = self.get_annotation_value(
                object=object, name="Vertipaq_RecordCount"
            )

        return int(result) if result is not None else 0

    def records_per_segment(self, object: "TOM.Partition"):
        """
        Obtains the records per segment of a partition within a semantic model.

        Parameters
        ----------
        object : TOM Object
            The partition object within the semantic model.

        Returns
        -------
        float
            Number of records per segment within the partition.
        """
        import Microsoft.AnalysisServices.Tabular as TOM

        objType = object.ObjectType

        if objType == TOM.ObjectType.Partition:
            result = self.get_annotation_value(
                object=object, name="Vertipaq_RecordsPerSegment"
            )

        return float(result) if result is not None else 0

    def used_size(self, object: Union["TOM.Hierarchy", "TOM.Relationship"]):
        """
        Obtains the used size of a hierarchy or relationship within a semantic model.

        Parameters
        ----------
        object : TOM Object
            The hierarhcy/relationship object within the semantic model.

        Returns
        -------
        int
            Used size of the TOM object.
        """
        import Microsoft.AnalysisServices.Tabular as TOM

        objType = object.ObjectType

        if objType == TOM.ObjectType.Hierarchy:
            result = self.get_annotation_value(object=object, name="Vertipaq_UsedSize")
        elif objType == TOM.ObjectType.Relationship:
            result = self.get_annotation_value(object=object, name="Vertipaq_UsedSize")

        return int(result) if result is not None else 0

    def data_size(self, column: "TOM.Column"):
        """
        Obtains the data size of a column within a semantic model.

        Parameters
        ----------
        column : TOM Object
            The column object within the semantic model.

        Returns
        -------
        int
            Data size of the TOM column.
        """
        import Microsoft.AnalysisServices.Tabular as TOM

        objType = column.ObjectType

        if objType == TOM.ObjectType.Column:
            result = self.get_annotation_value(object=column, name="Vertipaq_DataSize")

        return int(result) if result is not None else 0

    def dictionary_size(self, column: "TOM.Column"):
        """
        Obtains the dictionary size of a column within a semantic model.

        Parameters
        ----------
        column : TOM Object
            The column object within the semantic model.

        Returns
        -------
        int
            Dictionary size of the TOM column.
        """
        import Microsoft.AnalysisServices.Tabular as TOM

        objType = column.ObjectType

        if objType == TOM.ObjectType.Column:
            result = self.get_annotation_value(
                object=column, name="Vertipaq_DictionarySize"
            )

        return int(result) if result is not None else 0

    def total_size(self, object: Union["TOM.Table", "TOM.Column"]):
        """
        Obtains the data size of a table/column within a semantic model.

        Parameters
        ----------
        object : TOM Object
            The table/column object within the semantic model.

        Returns
        -------
        int
            Total size of the TOM table/column.
        """
        import Microsoft.AnalysisServices.Tabular as TOM

        objType = object.ObjectType

        if objType == TOM.ObjectType.Column:
            result = self.get_annotation_value(object=object, name="Vertipaq_TotalSize")
        elif objType == TOM.ObjectType.Table:
            result = self.get_annotation_value(object=object, name="Vertipaq_TotalSize")

        return int(result) if result is not None else 0

    def cardinality(self, column: "TOM.Column"):
        """
        Obtains the cardinality of a column within a semantic model.

        Parameters
        ----------
        column : TOM Object
            The column object within the semantic model.

        Returns
        -------
        int
            Cardinality of the TOM column.
        """
        import Microsoft.AnalysisServices.Tabular as TOM

        objType = column.ObjectType

        if objType == TOM.ObjectType.Column:
            result = self.get_annotation_value(
                object=column, name="Vertipaq_Cardinality"
            )

        return int(result) if result is not None else 0

    def depends_on(self, object, dependencies: pd.DataFrame):
        """
        Obtains the objects on which the specified object depends.

        Parameters
        ----------
        object : TOM Object
            The TOM object within the semantic model.
        dependencies : pandas.DataFrame
            A pandas dataframe with the output of the 'get_model_calc_dependencies' function.

        Returns
        -------
        Microsoft.AnalysisServices.Tabular.TableCollection, Microsoft.AnalysisServices.Tabular.ColumnCollection, Microsoft.AnalysisServices.Tabular.MeasureCollection
            Objects on which the specified object depends.
        """
        import Microsoft.AnalysisServices.Tabular as TOM

        objType = object.ObjectType
        objName = object.Name
        objParentName = object.Parent.Name

        if objType == TOM.ObjectType.Table:
            objParentName = objName

        fil = dependencies[
            (dependencies["Object Type"] == str(objType))
            & (dependencies["Table Name"] == objParentName)
            & (dependencies["Object Name"] == objName)
        ]
        meas = (
            fil[fil["Referenced Object Type"] == "Measure"]["Referenced Object"]
            .unique()
            .tolist()
        )
        cols = (
            fil[fil["Referenced Object Type"] == "Column"][
                "Referenced Full Object Name"
            ]
            .unique()
            .tolist()
        )
        tbls = (
            fil[fil["Referenced Object Type"] == "Table"]["Referenced Table"]
            .unique()
            .tolist()
        )
        for m in self.all_measures():
            if m.Name in meas:
                yield m
        for c in self.all_columns():
            if format_dax_object_name(c.Parent.Name, c.Name) in cols:
                yield c
        for t in self.model.Tables:
            if t.Name in tbls:
                yield t

    def referenced_by(self, object, dependencies: pd.DataFrame):
        """
        Obtains the objects which reference the specified object.

        Parameters
        ----------
        object : TOM Object
            The TOM object within the semantic model.
        dependencies : pandas.DataFrame
            A pandas dataframe with the output of the 'get_model_calc_dependencies' function.

        Returns
        -------
        Microsoft.AnalysisServices.Tabular.TableCollection, Microsoft.AnalysisServices.Tabular.ColumnCollection, Microsoft.AnalysisServices.Tabular.MeasureCollection
            Objects which reference the specified object.
        """
        import Microsoft.AnalysisServices.Tabular as TOM

        objType = object.ObjectType
        objName = object.Name
        objParentName = object.Parent.Name

        if objType == TOM.ObjectType.Table:
            objParentName = objName

        fil = dependencies[
            (dependencies["Referenced Object Type"] == str(objType))
            & (dependencies["Referenced Table"] == objParentName)
            & (dependencies["Referenced Object"] == objName)
        ]
        meas = fil[fil["Object Type"] == "Measure"]["Object Name"].unique().tolist()
        cols = (
            fil[fil["Object Type"].isin(["Column", "Calc Column"])]["Full Object Name"]
            .unique()
            .tolist()
        )
        tbls = (
            fil[fil["Object Type"].isin(["Table", "Calc Table"])]["Table Name"]
            .unique()
            .tolist()
        )
        for m in self.all_measures():
            if m.Name in meas:
                yield m
        for c in self.all_columns():
            if format_dax_object_name(c.Parent.Name, c.Name) in cols:
                yield c
        for t in self.model.Tables:
            if t.Name in tbls:
                yield t

    def fully_qualified_measures(
        self, object: "TOM.Measure", dependencies: pd.DataFrame
    ):
        """
        Obtains all fully qualified measure references for a given object.

        Parameters
        ----------
        object : TOM Object
            The TOM object within the semantic model.
        dependencies : pandas.DataFrame
            A pandas dataframe with the output of the 'get_model_calc_dependencies' function.

        Returns
        -------
        Microsoft.AnalysisServices.Tabular.MeasureCollection
            All fully qualified measure references for a given object.
        """
        import Microsoft.AnalysisServices.Tabular as TOM

        dependencies = dependencies[
            dependencies["Object Name"] == dependencies["Parent Node"]
        ]

        for obj in self.depends_on(object=object, dependencies=dependencies):
            if obj.ObjectType == TOM.ObjectType.Measure:
                if (f"{obj.Parent.Name}[{obj.Name}]" in object.Expression) or (
                    format_dax_object_name(obj.Parent.Name, obj.Name)
                    in object.Expression
                ):
                    yield obj

    def unqualified_columns(self, object: "TOM.Column", dependencies: pd.DataFrame):
        """
        Obtains all unqualified column references for a given object.

        Parameters
        ----------
        object : TOM Object
            The TOM object within the semantic model.
        dependencies : pandas.DataFrame
            A pandas dataframe with the output of the 'get_model_calc_dependencies' function.

        Returns
        -------
        Microsoft.AnalysisServices.Tabular.ColumnCollection
            All unqualified column references for a given object.
        """
        import Microsoft.AnalysisServices.Tabular as TOM

        dependencies = dependencies[
            dependencies["Object Name"] == dependencies["Parent Node"]
        ]

        def create_pattern(tableList, b):
            patterns = [
                r"(?<!" + re.escape(table) + r")(?<!'" + re.escape(table) + r"')"
                for table in tableList
            ]
            combined_pattern = "".join(patterns) + re.escape(f"[{b}]")
            return combined_pattern

        for obj in self.depends_on(object=object, dependencies=dependencies):
            if obj.ObjectType == TOM.ObjectType.Column:
                tableList = []
                for c in self.all_columns():
                    if c.Name == obj.Name:
                        tableList.append(c.Parent.Name)
                if (
                    re.search(create_pattern(tableList, obj.Name), object.Expression)
                    is not None
                ):
                    yield obj

    def is_direct_lake_using_view(self):
        """
        Identifies whether a semantic model is in Direct lake mode and uses views from the lakehouse.

        Parameters
        ----------

        Returns
        -------
        bool
            An indicator whether a semantic model is in Direct lake mode and uses views from the lakehouse.
        """

        usingView = False

        if self.is_direct_lake():
            df = check_fallback_reason(
                dataset=self._dataset_id, workspace=self._workspace_id
            )
            df_filt = df[df["FallbackReasonID"] == 2]

            if len(df_filt) > 0:
                usingView = True

        return usingView

    def has_incremental_refresh_policy(self, table_name: str):
        """
        Identifies whether a table has an `incremental refresh <https://learn.microsoft.com/power-bi/connect-data/incremental-refresh-overview>`_ policy.

        Parameters
        ----------
        table_name : str
            Name of the table.

        Returns
        -------
        bool
            An indicator whether a table has an incremental refresh policy.
        """

        hasRP = False
        rp = self.model.Tables[table_name].RefreshPolicy

        if rp is not None:
            hasRP = True

        return hasRP

    def show_incremental_refresh_policy(self, table_name: str):
        """
        Prints the `incremental refresh <https://learn.microsoft.com/power-bi/connect-data/incremental-refresh-overview>`_ policy for a table.

        Parameters
        ----------
        table_name : str
            Name of the table.
        """

        import Microsoft.AnalysisServices.Tabular as TOM

        rp = self.model.Tables[table_name].RefreshPolicy

        if rp is None:
            print(
                f"{icons.yellow_dot} The '{table_name}' table in the '{self._dataset_name}' semantic model within the '{self._workspace_name}' workspace does not have an incremental refresh policy."
            )
        else:
            print(f"Table Name: {table_name}")
            rwGran = str(rp.RollingWindowGranularity).lower()
            icGran = str(rp.IncrementalGranularity).lower()
            if rp.RollingWindowPeriods > 1:
                print(
                    f"Archive data starting {icons.start_bold}{rp.RollingWindowPeriods} {rwGran}s{icons.end_bold} before refresh date."
                )
            else:
                print(
                    f"Archive data starting {icons.start_bold}{rp.RollingWindowPeriods} {rwGran}{icons.end_bold} before refresh date."
                )
            if rp.IncrementalPeriods > 1:
                print(
                    f"Incrementally refresh data {icons.start_bold}{rp.IncrementalPeriods} {icGran}s{icons.end_bold} before refresh date."
                )
            else:
                print(
                    f"Incrementally refresh data {icons.start_bold}{rp.IncrementalPeriods} {icGran}{icons.end_bold} before refresh date."
                )

            if rp.Mode == TOM.RefreshPolicyMode.Hybrid:
                print(
                    f"{icons.checked} Get the latest data in real time with DirectQuery (Premium only)"
                )
            else:
                print(
                    f"{icons.unchecked} Get the latest data in real time with DirectQuery (Premium only)"
                )
            if rp.IncrementalPeriodsOffset == -1:
                print(f"{icons.checked} Only refresh complete days")
            else:
                print(f"{icons.unchecked} Only refresh complete days")
            if len(rp.PollingExpression) > 0:
                pattern = r"\[([^\]]+)\]"
                match = re.search(pattern, rp.PollingExpression)
                if match:
                    col = match[0][1:-1]
                    fullCol = format_dax_object_name(table_name, col)
                    print(
                        f"{icons.checked} Detect data changes: {icons.start_bold}{fullCol}{icons.end_bold}"
                    )
            else:
                print(f"{icons.unchecked} Detect data changes")

    def update_incremental_refresh_policy(
        self,
        table_name: str,
        incremental_granularity: str,
        incremental_periods: int,
        rolling_window_granularity: str,
        rolling_window_periods: int,
        only_refresh_complete_days: bool = False,
        detect_data_changes_column: Optional[str] = None,
    ):
        """
        Updates the `incremental refresh <https://learn.microsoft.com/power-bi/connect-data/incremental-refresh-overview>`_ policy for a table within a semantic model.

        Parameters
        ----------
        table_name : str
            Name of the table.
        incremental_granularity : str
            Granularity of the (most recent) incremental refresh range.
        incremental_periods : int
            Number of periods for the incremental refresh range.
        rolling_window_granularity : str
            Target granularity of the rolling window for the whole semantic model.
        rolling_window_periods : int
            Number of periods for the rolling window for the whole semantic model.
        only_refresh_complete_days : bool, default=False
            Lag or leading periods from Now() to the rolling window head.
        detect_data_changes_column : str, default=None
            The column to use for detecting data changes.
            Defaults to None which resolves to not detecting data changes.
        """
        import Microsoft.AnalysisServices.Tabular as TOM
        import System

        if not self.has_incremental_refresh_policy(table_name=table_name):
            print(
                f"The '{table_name}' table does not have an incremental refresh policy."
            )
            return

        incGran = ["Day", "Month", "Quarter", "Year"]

        incremental_granularity = incremental_granularity.capitalize()
        rolling_window_granularity = rolling_window_granularity.capitalize()

        if incremental_granularity not in incGran:
            raise ValueError(
                f"{icons.red_dot} Invalid 'incremental_granularity' value. Please choose from the following options: {incGran}."
            )

        if rolling_window_granularity not in incGran:
            raise ValueError(
                f"{icons.red_dot} Invalid 'rolling_window_granularity' value. Please choose from the following options: {incGran}."
            )

        if rolling_window_periods < 1:
            raise ValueError(
                f"{icons.red_dot} Invalid 'rolling_window_periods' value. Must be a value greater than 0."
            )

        if incremental_periods < 1:
            raise ValueError(
                f"{icons.red_dot} Invalid 'incremental_periods' value. Must be a value greater than 0."
            )

        t = self.model.Tables[table_name]

        if detect_data_changes_column is not None:
            dc = t.Columns[detect_data_changes_column]

            if dc.DataType != TOM.DataType.DateTime:
                raise ValueError(
                    f"{icons.red_dot} Invalid 'detect_data_changes_column' parameter. This column must be of DateTime data type."
                )

        rp = TOM.BasicRefreshPolicy()
        rp.IncrementalPeriods = incremental_periods
        rp.IncrementalGranularity = System.Enum.Parse(
            TOM.RefreshGranularityType, incremental_granularity
        )
        rp.RollingWindowPeriods = rolling_window_periods
        rp.RollingWindowGranularity = System.Enum.Parse(
            TOM.RefreshGranularityType, rolling_window_granularity
        )
        rp.SourceExpression = t.RefreshPolicy.SourceExpression

        if only_refresh_complete_days:
            rp.IncrementalPeriodsOffset = -1
        else:
            rp.IncrementalPeriodOffset = 0

        if detect_data_changes_column is not None:
            fullDC = format_dax_object_name(table_name, detect_data_changes_column)
            ddcExpr = f"let Max{detect_data_changes_column} = List.Max({fullDC}), accountForNull = if Max{detect_data_changes_column} = null then #datetime(1901, 01, 01, 00, 00, 00) else Max{detect_data_changes_column} in accountForNull"
            rp.PollingExpression = ddcExpr
        else:
            rp.PollingExpression = None

        t.RefreshPolicy = rp

        self.show_incremental_refresh_policy(table_name=table_name)

    def add_incremental_refresh_policy(
        self,
        table_name: str,
        column_name: str,
        start_date: str,
        end_date: str,
        incremental_granularity: str,
        incremental_periods: int,
        rolling_window_granularity: str,
        rolling_window_periods: int,
        only_refresh_complete_days: bool = False,
        detect_data_changes_column: Optional[str] = None,
    ):
        """
        Adds an `incremental refresh <https://learn.microsoft.com/power-bi/connect-data/incremental-refresh-overview>`_ policy for a table within a semantic model.

        Parameters
        ----------
        table_name : str
            Name of the table.
        column_name : str
            The DateTime column to be used for the RangeStart and RangeEnd parameters.
        start_date : str
            The date to be used for the RangeStart parameter.
        end_date : str
            The date to be used for the RangeEnd parameter.
        incremental_granularity : str
            Granularity of the (most recent) incremental refresh range.
        incremental_periods : int
            Number of periods for the incremental refresh range.
        rolling_window_granularity : str
            Target granularity of the rolling window for the whole semantic model.
        rolling_window_periods : int
            Number of periods for the rolling window for the whole semantic model.
        only_refresh_complete_days : bool, default=False
            Lag or leading periods from Now() to the rolling window head.
        detect_data_changes_column : str, default=None
            The column to use for detecting data changes.
            Defaults to None which resolves to not detecting data changes.
        """
        import Microsoft.AnalysisServices.Tabular as TOM
        import System

        # https://learn.microsoft.com/en-us/power-bi/connect-data/incremental-refresh-configure

        incGran = ["Day", "Month", "Quarter", "Year"]

        incremental_granularity = incremental_granularity.capitalize()
        rolling_window_granularity = rolling_window_granularity.capitalize()

        if incremental_granularity not in incGran:
            raise ValueError(
                f"{icons.red_dot} Invalid 'incremental_granularity' value. Please choose from the following options: {incGran}."
            )

        if rolling_window_granularity not in incGran:
            raise ValueError(
                f"{icons.red_dot} Invalid 'rolling_window_granularity' value. Please choose from the following options: {incGran}."
            )

        if rolling_window_periods < 1:
            raise ValueError(
                f"{icons.red_dot} Invalid 'rolling_window_periods' value. Must be a value greater than 0."
            )

        if incremental_periods < 1:
            raise ValueError(
                f"{icons.red_dot} Invalid 'incremental_periods' value. Must be a value greater than 0."
            )

        date_format = "%m/%d/%Y"

        date_obj_start = datetime.strptime(start_date, date_format)
        start_year = date_obj_start.year
        start_month = date_obj_start.month
        start_day = date_obj_start.day

        date_obj_end = datetime.strptime(end_date, date_format)
        end_year = date_obj_end.year
        end_month = date_obj_end.month
        end_day = date_obj_end.day

        if date_obj_end <= date_obj_start:
            raise ValueError(
                f"{icons.red_dot} Invalid 'start_date' or 'end_date'. The 'end_date' must be after the 'start_date'."
            )

        t = self.model.Tables[table_name]

        c = t.Columns[column_name]
        fcName = format_dax_object_name(table_name, column_name)
        dType = c.DataType

        if dType != TOM.DataType.DateTime:
            raise ValueError(
                f"{icons.red_dot} The {fcName} column is of '{dType}' data type. The column chosen must be of DateTime data type."
            )

        if detect_data_changes_column is not None:
            dc = t.Columns[detect_data_changes_column]
            dcType = dc.DataType

            if dcType != TOM.DataType.DateTime:
                raise ValueError(
                    f"{icons.red_dot} Invalid 'detect_data_changes_column' parameter. This column must be of DateTime data type."
                )

        # Start changes:

        # Update partition expression
        i = 0
        for p in t.Partitions:
            if p.SourceType != TOM.PartitionSourceType.M:
                raise ValueError(
                    f"{icons.red_dot} Invalid partition source type. Incremental refresh can only be set up if the table's partition is an M-partition."
                )

            elif i == 0:
                text = p.Expression
                text = text.rstrip()

                ind = text.rfind(" ") + 1
                obj = text[ind:]
                pattern = r"in\s*[^ ]*"
                matches = list(re.finditer(pattern, text))

                if matches:
                    last_match = matches[-1]
                    text_before_last_match = text[: last_match.start()]

                    print(text_before_last_match)
                else:
                    raise ValueError(f"{icons.red_dot} Invalid M-partition expression.")

                endExpr = f'#"Filtered Rows IR" = Table.SelectRows({obj}, each [{column_name}] >= RangeStart and [{column_name}] <= RangeEnd)\n#"Filtered Rows IR"'
                finalExpr = text_before_last_match + endExpr

                p.Expression = finalExpr
            i += 1

        # Add expressions
        self.add_expression(
            name="RangeStart",
            expression=f'datetime({start_year}, {start_month}, {start_day}, 0, 0, 0) meta [IsParameterQuery=true, Type="DateTime", IsParameterQueryRequired=true]',
        )
        self.add_expression(
            name="RangeEnd",
            expression=f'datetime({end_year}, {end_month}, {end_day}, 0, 0, 0) meta [IsParameterQuery=true, Type="DateTime", IsParameterQueryRequired=true]',
        )

        # Update properties
        rp = TOM.BasicRefreshPolicy()
        rp.IncrementalPeriods = incremental_periods
        rp.IncrementalGranularity = System.Enum.Parse(
            TOM.RefreshGranularityType, incremental_granularity
        )
        rp.RollingWindowPeriods = rolling_window_periods
        rp.RollingWindowGranularity = System.Enum.Parse(
            TOM.RefreshGranularityType, rolling_window_granularity
        )

        if only_refresh_complete_days:
            rp.IncrementalPeriodsOffset = -1
        else:
            rp.IncrementalPeriodOffset = 0

        if detect_data_changes_column is not None:
            fullDC = format_dax_object_name(table_name, detect_data_changes_column)
            ddcExpr = f"let Max{detect_data_changes_column} = List.Max({fullDC}), accountForNull = if Max{detect_data_changes_column} = null then #datetime(1901, 01, 01, 00, 00, 00) else Max{detect_data_changes_column} in accountForNull"
            rp.PollingExpression = ddcExpr

        t.RefreshPolicy = rp

        self.show_incremental_refresh_policy(table_name=table_name)

    def apply_refresh_policy(
        self,
        table_name: str,
        effective_date: Optional[datetime] = None,
        refresh: bool = True,
        max_parallelism: Optional[int] = 0,
    ):
        """
        `Applies the incremental refresh <https://learn.microsoft.com/dotnet/api/microsoft.analysisservices.tabular.table.applyrefreshpolicy?view=analysisservices-dotnet#microsoft-analysisservices-tabular-table-applyrefreshpolicy(system-boolean-system-int32)>`_ policy for a table within a semantic model.

        Parameters
        ----------
        table_name : str
            Name of the table.
        effective_date : DateTime, default=None
            The effective date that is used when calculating the partitioning scheme.
        refresh : bool, default=True
            An indication if partitions of the table should be refreshed or not; the default behavior is to do the refresh.
        max_parallelism : int, default=0
            The degree of parallelism during the refresh execution.
        """

        self.model.Tables[table_name].ApplyRefreshPolicy(
            effectiveDate=effective_date,
            refresh=refresh,
            maxParallelism=max_parallelism,
        )

    def set_data_coverage_definition(
        self, table_name: str, partition_name: str, expression: str
    ):
        """
        Sets the `data coverage definition <https://learn.microsoft.com/analysis-services/tom/table-partitions?view=asallproducts-allversions>`_ for a partition.

        Parameters
        ----------
        table_name : str
            Name of the table.
        partition_name : str
            Name of the partition.
        expression : str
            DAX expression containing the logic for the data coverage definition.
        """
        import Microsoft.AnalysisServices.Tabular as TOM

        doc = "https://learn.microsoft.com/analysis-services/tom/table-partitions?view=asallproducts-allversions"

        t = self.model.Tables[table_name]
        p = t.Partitions[partition_name]

        ht = self.is_hybrid_table(table_name=table_name)

        if not ht:
            raise ValueError(
                f"{icons.red_dot} The `data coverage definition <https://learn.microsoft.com/analysis-services/tom/table-partitions?view=asallproducts-allversions>`_ property is only applicable to `hybrid tables <https://learn.microsoft.com/power-bi/connect-data/service-dataset-modes-understand#hybrid-tables>`_. See the documentation: {doc}."
            )
        if p.Mode != TOM.ModeType.DirectQuery:
            raise ValueError(
                f"{icons.red_dot} The `data coverage definition <https://learn.microsoft.com/analysis-services/tom/table-partitions?view=asallproducts-allversions>`_ property is only applicable to the DirectQuery partition of a `hybrid table <https://learn.microsoft.com/power-bi/connect-data/service-dataset-modes-understand#hybrid-tables>`_. See the documentation: {doc}."
            )

        dcd = TOM.DataCoverageDefinition()
        dcd.Expression = expression
        p.DataCoverageDefinition = dcd

    def set_encoding_hint(self, table_name: str, column_name: str, value: str):
        """
        Sets the `encoding hint <https://learn.microsoft.com/dotnet/api/microsoft.analysisservices.tabular.encodinghinttype?view=analysisservices-dotnet>`_ for a column.

        Parameters
        ----------
        table_name : str
            Name of the table.
        column_name : str
            Name of the column.
        value : str
            Encoding hint value.
            `Encoding hint valid values <https://learn.microsoft.com/dotnet/api/microsoft.analysisservices.tabular.encodinghinttype?view=analysisservices-dotnet>`_
        """
        import Microsoft.AnalysisServices.Tabular as TOM
        import System

        values = ["Default", "Hash", "Value"]
        value = value.capitalize()

        if value not in values:
            raise ValueError(
                f"{icons.red_dot} Invalid encoding hint value. Please choose from these options: {values}."
            )

        self.model.Tables[table_name].Columns[column_name].EncodingHint = (
            System.Enum.Parse(TOM.EncodingHintType, value)
        )

    def set_data_type(self, table_name: str, column_name: str, value: str):
        """
        Sets the `data type <https://learn.microsoft.com/dotnet/api/microsoft.analysisservices.datatype?view=analysisservices-dotnet>`_ for a column.

        Parameters
        ----------
        table_name : str
            Name of the table.
        column_name : str
            Name of the column.
        value : str
            The data type.
            `Data type valid values <https://learn.microsoft.com/dotnet/api/microsoft.analysisservices.datatype?view=analysisservices-dotnet>`_
        """
        import Microsoft.AnalysisServices.Tabular as TOM
        import System

        values = [
            "Binary",
            "Boolean",
            "DateTime",
            "Decimal",
            "Double",
            "Int64",
            "String",
        ]

        value = value.replace(" ", "").capitalize()
        if value == "Datetime":
            value = "DateTime"
        elif value.startswith("Int"):
            value = "Int64"
        elif value.startswith("Bool"):
            value = "Boolean"

        if value not in values:
            raise ValueError(
                f"{icons.red_dot} Invalid data type. Please choose from these options: {values}."
            )

        self.model.Tables[table_name].Columns[column_name].DataType = System.Enum.Parse(
            TOM.DataType, value
        )

    def add_time_intelligence(
        self, measure_name: str, date_table: str, time_intel: Union[str, List[str]]
    ):
        """
        Adds time intelligence measures

        Parameters
        ----------
        measure_name : str
            Name of the measure
        date_table : str
            Name of the date table.
        time_intel : str, List[str]
            Time intelligence measures to create (i.e. MTD, YTD, QTD).
        """

        table_name = None
        time_intel_options = ["MTD", "QTD", "YTD"]

        if isinstance(time_intel, str):
            time_intel = [time_intel]

        # Validate time intelligence variations
        for t in time_intel:
            t = t.capitalize()
            if t not in [time_intel_options]:
                raise ValueError(
                    f"{icons.red_dot} The '{t}' time intelligence variation is not supported. Valid options: {time_intel_options}."
                )

        # Validate measure and extract table name
        matching_measures = [
            m.Parent.Name for m in self.all_measures() if m.Name == measure_name
        ]

        if table_name is None:
            raise ValueError(
                f"{icons.red_dot} The '{measure_name}' is not a valid measure in the '{self._dataset_name}' semantic model within the '{self._workspace_name}' workspace."
            )

        table_name = matching_measures[0]
        # Validate date table
        if not self.is_date_table(date_table):
            raise ValueError(
                f"{icons.red_dot} The '{date_table}' table is not a valid date table in the '{self._dataset_name}' wemantic model within the '{self._workspace_name}' workspace."
            )

        # Extract date key from date table
        matching_columns = [
            c.Name
            for c in self.all_columns()
            if c.Parent.Name == date_table and c.IsKey
        ]

        if not matching_columns:
            raise ValueError(
                f"{icons.red_dot} The '{date_table}' table does not have a date key column in the '{self._dataset_name}' semantic model within the '{self._workspace_name}' workspace."
            )

        date_key = matching_columns[0]

        # Create the new time intelligence measures
        for t in time_intel:
            expr = f"CALCULATE([{measure_name}],DATES{t}('{date_table}'[{date_key}]))"
            new_meas_name = f"{measure_name} {t}"
            self.add_measure(
                table_name=table_name,
                measure_name=new_meas_name,
                expression=expr,
            )

    def update_m_partition(
        self,
        table_name: str,
        partition_name: str,
        expression: Optional[str] = None,
        mode: Optional[str] = None,
        description: Optional[str] = None,
    ):
        """
        Updates an M partition for a table within a semantic model.

        Parameters
        ----------
        table_name : str
            Name of the table.
        partition_name : str
            Name of the partition.
        expression : str, default=None
            The `M expression <https://learn.microsoft.com/dotnet/api/microsoft.analysisservices.tabular.mpartitionsource.expression?view=analysisservices-dotnet>`_ containing the logic for the partition.
            Defaults to None which keeps the existing setting.
        mode : str, default=None
            The query `mode <https://learn.microsoft.com/dotnet/api/microsoft.analysisservices.tabular.modetype?view=analysisservices-dotnet>`_ of the partition.
            Defaults to None which keeps the existing setting.
        description : str, default=None
            The description of the partition.
            Defaults to None which keeps the existing setting.
        """

        import Microsoft.AnalysisServices.Tabular as TOM
        import System

        p = self.model.Tables[table_name].Partitions[partition_name]
        if p.SourceType != TOM.PartitionSourceType.M:
            raise ValueError(
                f"{icons.red_dot} Invalid partition source type. This function is only for M partitions."
            )
        if expression is not None:
            p.Source.Expression = expression
        if mode is not None:
            p.Mode = System.Enum.Parse(TOM.ModeType, mode)
        if description is not None:
            p.Description = description

    def update_measure(
        self,
        measure_name: str,
        expression: Optional[str] = None,
        format_string: Optional[str] = None,
        hidden: Optional[bool] = None,
        description: Optional[str] = None,
        display_folder: Optional[str] = None,
        format_string_expression: Optional[str] = None,
    ):
        """
        Updates a measure within a semantic model.

        Parameters
        ----------
        measure_name : str
            Name of the measure.
        expression : str, default=None
            DAX expression of the measure.
            Defaults to None which keeps the existing setting.
        format_string : str, default=None
            Format string of the measure.
            Defaults to None which keeps the existing setting.
        hidden : bool, default=None
            Whether the measure will be hidden or visible.
            Defaults to None which keeps the existing setting.
        description : str, default=None
            A description of the measure.
            Defaults to None which keeps the existing setting.
        display_folder : str, default=None
            The display folder in which the measure will reside.
            Defaults to None which keeps the existing setting.
        format_string_expression : str, default=None
            The format string expression for the calculation item.
            Defaults to None which keeps the existing setting.
        """

        table_name = next(
            m.Parent.Name for m in self.all_measures() if m.Name == measure_name
        )
        m = self.model.Tables[table_name].Measures[measure_name]
        if expression is not None:
            m.Expression = expression
        if format_string is not None:
            m.FormatString = format_string
        if hidden is not None:
            m.IsHidden = hidden
        if description is not None:
            m.Description = description
        if display_folder is not None:
            m.DisplayFolder = display_folder
        if format_string_expression is not None:
            fsd = TOM.FormatStringDefinition()
            fsd.Expression = format_string_expression
            m.FormatStringDefinition = fsd

    def update_column(
        self,
        table_name: str,
        column_name: str,
        source_column: Optional[str] = None,
        data_type: Optional[str] = None,
        expression: Optional[str] = None,
        format_string: Optional[str] = None,
        hidden: Optional[bool] = None,
        description: Optional[str] = None,
        display_folder: Optional[str] = None,
        data_category: Optional[str] = None,
        key: Optional[bool] = None,
        summarize_by: Optional[str] = None,
        is_nullable: Optional[bool] = None,
        is_available_in_mdx: Optional[bool] = None,
    ):
        """
        Updates a column within a semantic model.

        Parameters
        ----------
        table_name : str
            Name of the table in which the column exists.
        column_name : str
            Name of the column.
        source_column : str, default=None
            The source column for the column (for data columns only).
            Defaults to None which keeps the existing setting.
        data_type : str, default=None
            The data type of the column.
            Defaults to None which keeps the existing setting.
        expression : str, default=None
            The DAX expression of the column (for calculated columns only).
            Defaults to None which keeps the existing setting.
        format_string : str, default=None
            Format string of the column.
            Defaults to None which keeps the existing setting.
        hidden : bool, default=None
            Whether the column will be hidden or visible.
            Defaults to None which keeps the existing setting.
        description : str, default=None
            A description of the column.
            Defaults to None which keeps the existing setting.
        display_folder : str, default=None
            The display folder in which the column will reside.
            Defaults to None which keeps the existing setting.
        data_category : str, default=None
            The data category of the column.
            Defaults to None which keeps the existing setting.
        key : bool, default=False
            Marks the column as the primary key of the table.
            Defaults to None which keeps the existing setting.
        summarize_by : str, default=None
            Sets the value for the Summarize By property of the column.
            Defaults to None which keeps the existing setting.
        is_nullable : bool, default=None
            If False, the column cannot contain nulls. Even if True, it may still not allow nulls if it's a key column.
        is_available_in_mdx : bool, default=None
            A boolean value that indicates whether the column can be excluded from usage in MDX query tools. False if the column can be excluded from usage in MDX query tools; otherwise true.
        """

        import Microsoft.AnalysisServices.Tabular as TOM
        import System

        c = self.model.Tables[table_name].Columns[column_name]
        if c.Type == TOM.ColumnType.Data:
            if source_column is not None:
                c.SourceColumn = source_column
        if c.Type == TOM.ColumnType.Calculated:
            if expression is not None:
                c.Expression = expression
        if data_type is not None:
            c.DataType = System.Enum.Parse(TOM.DataType, data_type)
        if format_string is not None:
            c.FormatString = format_string
        if hidden is not None:
            c.IsHidden = hidden
        if description is not None:
            c.Description = description
        if display_folder is not None:
            c.DisplayFolder = display_folder
        if key is not None:
            c.IsKey = key
        if data_category is not None:
            c.DataCategory = data_category
        if summarize_by is not None:
            c.SummarizeBy = System.Enum.Parse(TOM.AggregateFunction, summarize_by)
        if is_nullable is not None:
            c.IsNullable = is_nullable
        if is_available_in_mdx is not None:
            c.IsAvailableInMDX = is_available_in_mdx

    def update_role(
        self,
        role_name: str,
        model_permission: Optional[str] = None,
        description: Optional[str] = None,
    ):
        """
        Updates a role within a semantic model.

        Parameters
        ----------
        role_name : str
            Name of the role.
        model_permission : str, default=None
            The model permission for the role.
            Defaults to None which keeps the existing setting.
        description : str, default=None
            The description of the role.
            Defaults to None which keeps the existing setting.
        """

        import Microsoft.AnalysisServices.Tabular as TOM
        import System

        obj = self.model.Roles[role_name]

        if model_permission is not None:
            obj.ModelPermission = System.Enum.Parse(
                TOM.ModelPermission, model_permission
            )
        if description is not None:
            obj.Description = description

    def update_calculation_item(
        self,
        table_name: str,
        calculation_item_name: str,
        expression: Optional[str] = None,
        ordinal: Optional[int] = None,
        description: Optional[str] = None,
        format_string_expression: Optional[str] = None,
    ):
        """
        Updates a calculation item within a semantic model.

        Parameters
        ----------
        table_name : str
            Name of the calculation group (table).
        calculation_item_name : str
            Name of the calculation item.
        expression : str, default=None
            The DAX expression of the calculation item.
            Defaults to None which keeps the existing setting.
        ordinal : int, default=None
            The ordinal of the calculation item.
            Defaults to None which keeps the existing setting.
        description : str, default=None
            The description of the role.
            Defaults to None which keeps the existing setting.
        format_string_expression : str, default=None
            The format string expression for the calculation item.
            Defaults to None which keeps the existing setting.
        """

        obj = self.model.Tables[table_name].CalculationGroup.CalculationItems[
            calculation_item_name
        ]

        if expression is not None:
            obj.Expression = expression
        if format_string_expression is not None:
            fsd = TOM.FormatStringDefinition()
            fsd.Expression = format_string_expression
            obj.FormatStringDefinition.Expression = fsd
        if ordinal is not None:
            obj.Ordinal = ordinal
        if description is not None:
            obj.Description = description

    def set_sort_by_column(
        self, table_name: str, column_name: str, sort_by_column: str
    ):
        """
        Sets the sort by column for a column in a semantic model.

        Parameters
        ----------
        table_name : str
            Name of the table.
        column_name : str
            Name of the column.
        sort_by_column : str
            Name of the column to use for sorting. Must be of integer (Int64) data type.
        """

        sbc = self.model.Tables[table_name].Columns[sort_by_column]
        self.model.Tables[table_name].Columns[column_name].SortByColumn = sbc

    def remove_sort_by_column(self, table_name: str, column_name: str):
        """
        Removes the sort by column for a column in a semantic model.

        Parameters
        ----------
        table_name : str
            Name of the table.
        column_name : str
            Name of the column.
        """

        self.model.Tables[table_name].Columns[column_name].SortByColumn = None

    def is_calculated_column(self, table_name: str, column_name: str):
        """
        Identifies if a column is a calculated column.

        Parameters
        ----------
        table_name : str
            Name of the table in which the column resides.
        column_name : str
            Name of the column.

        Returns
        -------
        bool
            A boolean value indicating whether the column is a calculated column.
        """

        import Microsoft.AnalysisServices.Tabular as TOM

        c = self.model.Tables[table_name].Columns[column_name]
        return c.Type == TOM.ColumnType.Calculated

    def is_calculated_table(self, table_name: str):
        """
        Identifies if a table is a calculated table.

        Parameters
        ----------
        table_name : str
            Name of the table.

        Returns
        -------
        bool
            A boolean value indicating whether the table is a calculated table.
        """

        import Microsoft.AnalysisServices.Tabular as TOM

        isCalcTable = False
        t = self.model.Tables[table_name]
        if t.ObjectType == TOM.ObjectType.Table:
            if any(
                p.SourceType == TOM.PartitionSourceType.Calculated for p in t.Partitions
            ):
                isCalcTable = True
        return isCalcTable

    def update_lineage_tags(self):
        """
        Adds lineage and source lineage tags for relevant semantic model objects if they do not exist. Also updates schema name for Direct Lake (entity) partitions.
        """

        import Microsoft.AnalysisServices.Tabular as TOM

        for t in self.model.Tables:
            if len(t.LineageTag) == 0:
                t.LineageTag = generate_guid()
            if len(t.SourceLineageTag) == 0:
                if next(p.Mode for p in t.Partitions) == TOM.ModeType.DirectLake:
                    partition_name = next(p.Name for p in t.Partitions)
                    entity_name = t.Partitions[partition_name].Source.EntityName
                    schema_name = t.Partitions[partition_name].Source.SchemaName

                    # Update schema name and source lineage tag for DL (entity) partitions
                    if len(schema_name) == 0:
                        schema_name = icons.default_schema
                        t.Partitions[partition_name].Source.SchemaName = (
                            icons.default_schema
                        )
                    t.SourceLineageTag = f"[{schema_name}].[{entity_name}]"
        for c in self.all_columns():
            if len(c.LineageTag) == 0:
                c.LineageTag = generate_guid()
        for m in self.all_measures():
            if len(m.LineageTag) == 0:
                m.LineageTag = generate_guid()
        for h in self.all_hierarchies():
            if len(h.LineageTag) == 0:
                h.LineageTag = generate_guid()
        for lvl in self.all_levels():
            if len(lvl.LineageTag) == 0:
                lvl.LineageTag = generate_guid()
        for e in self.model.Expressions:
            if len(e.LineageTag) == 0:
                e.LineageTag = generate_guid()

    def add_changed_property(self, object, property: str):
        """
        Adds a `ChangedProperty <https://learn.microsoft.com/dotnet/api/microsoft.analysisservices.tabular.changedproperty.property?view=analysisservices-dotnet#microsoft-analysisservices-tabular-changedproperty-property>`_ property to a semantic model object. Only adds the property if it does not already exist for the object.

        Parameters
        ----------
        object : TOM Object
            The TOM object within the semantic model.
        property : str
            The property to set (i.e. 'Name', 'DataType').
        """

        import Microsoft.AnalysisServices.Tabular as TOM

        # Only add the property if it does not already exist for that object
        if not any(c.Property == property for c in object.ChangedProperties):
            cp = TOM.ChangedProperty()
            cp.Property = property
            object.ChangedProperties.Add(cp)

    def remove_changed_property(self, object, property: str):
        """
        Removes a `ChangedProperty <https://learn.microsoft.com/dotnet/api/microsoft.analysisservices.tabular.changedproperty.property?view=analysisservices-dotnet#microsoft-analysisservices-tabular-changedproperty-property>`_ property to a semantic model object. Only adds the property if it does not already exist for the object.

        Parameters
        ----------
        object : TOM Object
            The TOM object within the semantic model.
        property : str
            The property to set (i.e. 'Name', 'DataType').
        """

        for cp in object.ChangedProperties:
            if cp.Property == property:
                object.ChangedProperties.Remove(cp)

    def generate_measure_descriptions(
        self,
        measure_name: Optional[str | List[str]] = None,
        max_batch_size: Optional[int] = 5,
    ) -> pd.DataFrame:
        """
        Auto-generates descriptions for measures using an LLM. This function requires a paid F-sku (Fabric) of F64 or higher.
        Setting the 'readonly' parameter in connect_semantic_model to True will allow you to see the auto-generated descriptions in a dataframe. Setting the 'readonly' parameter
        to False will update the descriptions for the measures within the 'measure_name' parameter.

        Parameters
        ----------
        measure_name : str | List[str], default=None
            The measure name (or a list of measure names).
            Defaults to None which generates descriptions for all measures in the semantic model.
        max_batch_size : int, default=5
            Sets the max batch size for each API call.

        Returns
        -------
        pandas.DataFrame
            A pandas dataframe showing the updated measure(s) and their new description(s).
        """
        icons.sll_tags.append("GenerateMeasureDescriptions")

        df = pd.DataFrame(
            columns=["Table Name", "Measure Name", "Expression", "Description"]
        )
        data = []

        # import concurrent.futures
        if measure_name is None:
            measure_name = [m.Name for m in self.all_measures()]

        if isinstance(measure_name, str):
            measure_name = [measure_name]        

        if len(measure_name) > max_batch_size:
            measure_lists = [
                measure_name[i : i + max_batch_size]
                for i in range(0, len(measure_name), max_batch_size)
            ]
        else:
            measure_lists = [measure_name]

        # Each API call can have a max of 5 measures
        for measure_list in measure_lists:
            payload = {
                "scenarioDefinition": {
                    "generateModelItemDescriptions": {
                        "modelItems": [],
                    },
                },
                "workspaceId": self._workspace_id,
                "artifactInfo": {"artifactType": "SemanticModel"},
            }
            for m_name in measure_list:
                expr, t_name = next(
                    (ms.Expression, ms.Parent.Name)
                    for ms in self.all_measures()
                    if ms.Name == m_name
                )
                if t_name is None:
                    raise ValueError(
                        f"{icons.red_dot} The '{m_name}' measure does not exist in the '{self._dataset_name}' semantic model within the '{self._workspace_name}' workspace."
                    )

                new_item = {
                    "urn": m_name,
                    "type": 1,
                    "name": m_name,
                    "expression": expr,
                }
                payload["scenarioDefinition"]["generateModelItemDescriptions"][
                    "modelItems"
                ].append(new_item)

            client = fabric.FabricRestClient()
            response = client.post("/explore/v202304/nl2nl/completions", json=payload)
            if response.status_code != 200:
                raise FabricHTTPException(response)

            for item in response.json().get("modelItems", []):
                ms_name = item["urn"]
                if ms_name.startswith("urn: "):
                    ms_name = ms_name[5:]
                desc = item.get("description")
                (table_name, expr) = next(
                    (m.Parent.Name, m.Expression)
                    for m in self.all_measures()
                    if m.Name == ms_name
                )
                self.model.Tables[table_name].Measures[ms_name].Description = desc

                # Collect new descriptions in a dataframe
                new_data = {
                    "Table Name": table_name,
                    "Measure Name": ms_name,
                    "Expression": expr,
                    "Description": desc,
                }

                data.append(new_data)

        if data:
            df = pd.concat([df, pd.DataFrame(data)], ignore_index=True)

        return df

        # def process_measure(m):
        #     table_name = m.Parent.Name
        #     m_name = m.Name
        #     m_name_fixed = "1"
        #     expr = m.Expression
        #     if measure_name is None or m_name in measure_name:
        #         payload = {
        #             "scenarioDefinition": {
        #                 "generateModelItemDescriptions": {
        #                     "modelItems": [
        #                         {
        #                             "urn": f"modelobject://Table/{table_name}/Measure/{m_name_fixed}",
        #                             "type": 1,
        #                             "name": m_name,
        #                             "expression": expr,
        #                         }
        #                     ]
        #                 }
        #             },
        #             "workspaceId": workspace_id,
        #             "artifactInfo": {"artifactType": "SemanticModel"},
        #         }

        #         response = client.post(
        #             "/explore/v202304/nl2nl/completions", json=payload
        #         )
        #         if response.status_code != 200:
        #             raise FabricHTTPException(response)

        #         desc = response.json()["modelItems"][0]["description"]
        #         m.Description = desc

        # with concurrent.futures.ThreadPoolExecutor() as executor:
        #     executor.map(process_measure, self.all_measures())

    def set_value_filter_behavior(self, value_filter_behavior: str = "Automatic"):
        """
        Sets the `Value Filter Behavior <https://learn.microsoft.com/power-bi/transform-model/value-filter-behavior>`_ property for the semantic model.

        Parameters
        ----------
        value_filter_behavior : str , default="Automatic"
            Determines value filter behavior for SummarizeColumns. Valid options: 'Automatic', 'Independent', 'Coalesced'.
        """

        import Microsoft.AnalysisServices.Tabular as TOM
        import System

        value_filter_behavior = value_filter_behavior.capitalize()
        min_compat = 1606

        if self.model.Model.Database.CompatibilityLevel < min_compat:
            self.model.Model.Database.CompatibilityLevel = min_compat

        self.model.ValueFilterBehavior = System.Enum.Parse(
            TOM.ValueFilterBehaviorType, value_filter_behavior
        )

    def add_role_member(self, role_name: str, member: str | List[str]):
        """
        Adds an external model role member (AzureAD) to a role.

        Parameters
        ----------
        role_name : str
            The role name.
        member : str | List[str]
            The email address(es) of the member(s) to add.
        """

        import Microsoft.AnalysisServices.Tabular as TOM

        if isinstance(member, str):
            member = [member]

        role = self.model.Roles[role_name]
        current_members = [m.MemberName for m in role.Members]

        for m in member:
            if m not in current_members:
                rm = TOM.ExternalModelRoleMember()
                rm.IdentityProvider = "AzureAD"
                rm.MemberName = m
                role.Members.Add(rm)
                print(
                    f"{icons.green_dot} '{m}' has been added as a member of the '{role_name}' role."
                )
            else:
                print(
                    f"{icons.yellow_dot} '{m}' is already a member in the '{role_name}' role."
                )

    def remove_role_member(self, role_name: str, member: str | List[str]):
        """
        Removes an external model role member (AzureAD) from a role.

        Parameters
        ----------
        role_name : str
            The role name.
        member : str | List[str]
            The email address(es) of the member(s) to remove.
        """

        if isinstance(member, str):
            member = [member]

        role = self.model.Roles[role_name]
        current_members = {m.MemberName: m.Name for m in role.Members}
        for m in member:
            name = current_members.get(m)
            if name is not None:
                role.Members.Remove(role.Members[name])
                print(
                    f"{icons.green_dot} The '{m}' member has been removed from the '{role_name}' role."
                )
            else:
                print(
                    f"{icons.yellow_dot} '{m}' is not a member of the '{role_name}' role."
                )

    def close(self):

        if not self._readonly and self.model is not None:

            import Microsoft.AnalysisServices.Tabular as TOM

            # ChangedProperty logic (min compat level is 1567) https://learn.microsoft.com/dotnet/api/microsoft.analysisservices.tabular.changedproperty?view=analysisservices-dotnet
            if self.model.Model.Database.CompatibilityLevel >= 1567:
                for t in self.model.Tables:
                    if any(
                        p.SourceType == TOM.PartitionSourceType.Entity
                        for p in t.Partitions
                    ):
                        if t.LineageTag in list(self._table_map.keys()):
                            if self._table_map.get(t.LineageTag) != t.Name:
                                self.add_changed_property(object=t, property="Name")

                for c in self.all_columns():
                    if c.LineageTag in list(self._column_map.keys()):
                        if any(
                            p.SourceType == TOM.PartitionSourceType.Entity
                            for p in c.Parent.Partitions
                        ):
                            if self._column_map.get(c.LineageTag)[0] != c.Name:
                                self.add_changed_property(object=c, property="Name")
                        if self._column_map.get(c.LineageTag)[1] != c.DataType:
                            self.add_changed_property(object=c, property="DataType")

            # SLL Tags
            tags = [f"{icons.sll_prefix}{a}" for a in icons.sll_tags]
            tags.append("SLL")

            if not any(a.Name == icons.sll_ann_name for a in self.model.Annotations):
                ann_list = _make_list_unique(tags)
                new_ann_value = str(ann_list).replace("'", '"')
                self.set_annotation(
                    object=self.model, name=icons.sll_ann_name, value=new_ann_value
                )
            else:
                try:
                    ann_value = self.get_annotation_value(
                        object=self.model, name=icons.sll_ann_name
                    )
                    ann_list = ast.literal_eval(ann_value)
                    ann_list += tags
                    ann_list = _make_list_unique(ann_list)
                    new_ann_value = str(ann_list).replace("'", '"')
                    self.set_annotation(
                        object=self.model, name=icons.sll_ann_name, value=new_ann_value
                    )
                except Exception:
                    pass

            self.model.SaveChanges()

            if len(self._tables_added) > 0:
                refresh_semantic_model(
                    dataset=self._dataset_id,
                    tables=self._tables_added,
                    workspace=self._workspace_id,
                )
            self.model = None

        self._tom_server.Dispose()


@log
@contextmanager
def connect_semantic_model(
    dataset: str | UUID,
    readonly: bool = True,
    workspace: Optional[str | UUID] = None,
    token_provider: Optional[TokenProvider] = None,
) -> Iterator[TOMWrapper]:
    """
    Connects to the Tabular Object Model (TOM) within a semantic model.

    Parameters
    ----------
    dataset : str | uuid.UUID
        Name or ID of the semantic model.
    readonly: bool, default=True
        Whether the connection is read-only or read/write. Setting this to False enables read/write which saves the changes made back to the server.
    workspace : str | uuid.UUID, default=None
<<<<<<< HEAD
        The Fabric workspace name or ID.
=======
        The Fabric workspace name or ID. Also supports entering the Azure Analysis Services server name. If connecting to Azure Analysis Services, you must include a token_provider.
>>>>>>> c04bdd0d
        Defaults to None which resolves to the workspace of the attached lakehouse
        or if no lakehouse attached, resolves to the workspace of the notebook.
    token_provider : TokenProvider, default=None
        The token provider for authentication, created by using the ServicePrincipalTokenProvider class. Required when connecting to Azure Analysis Services.
    Returns
    -------
    typing.Iterator[TOMWrapper]
        A connection to the semantic model's Tabular Object Model.
    """

    # initialize .NET to make sure System and Microsoft.AnalysisServices.Tabular is defined
    sempy.fabric._client._utils._init_analysis_services()

    tw = TOMWrapper(
        dataset=dataset,
        workspace=workspace,
        readonly=readonly,
        token_provider=token_provider,
    )
    try:
        yield tw
    finally:
        tw.close()<|MERGE_RESOLUTION|>--- conflicted
+++ resolved
@@ -92,7 +92,9 @@
             match = re.search(rf"{prefix_full}(.*?).{prefix}", self._workspace_name)
             if match:
                 region = match.group(1)
-            token = token_provider(audience="asazure", region=region)
+            if self._token_provider is None:
+                raise ValueError(f"{icons.red_dot} A token provider must be provided when connecting to Azure Analysis Services.")
+            token = self._token_provider(audience="asazure", region=region)
             connection_str = f'Provider=MSOLAP;Data Source={self._workspace_name};Password="{token}";Persist Security Info=True;Impersonation Level=Impersonate'
             self._tom_server = TOM.Server()
             self._tom_server.Connect(connection_str)
@@ -4750,11 +4752,8 @@
     readonly: bool, default=True
         Whether the connection is read-only or read/write. Setting this to False enables read/write which saves the changes made back to the server.
     workspace : str | uuid.UUID, default=None
-<<<<<<< HEAD
-        The Fabric workspace name or ID.
-=======
-        The Fabric workspace name or ID. Also supports entering the Azure Analysis Services server name. If connecting to Azure Analysis Services, you must include a token_provider.
->>>>>>> c04bdd0d
+        The Fabric workspace name or ID. Also supports Azure Analysis Services (token_provider required).
+        If connecting to Azure Analysis Services, enter the workspace parameter in the following format: 'asazure://<region>.asazure.windows.net/<server_name>'.
         Defaults to None which resolves to the workspace of the attached lakehouse
         or if no lakehouse attached, resolves to the workspace of the notebook.
     token_provider : TokenProvider, default=None
