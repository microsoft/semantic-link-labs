--- conflicted
+++ resolved
@@ -505,9 +505,9 @@
         table_name: str,
         calculation_item_name: str,
         expression: str,
-        ordinal: Optional[int] = None,
+        ordinal: Optional[int] = None,        
+        description: Optional[str] = None,
         format_string_expression: Optional[str] = None,
-        description: Optional[str] = None,
     ):
         """
         Adds a `calculation item <https://learn.microsoft.com/dotnet/api/microsoft.analysisservices.tabular.calculationitem?view=analysisservices-dotnet>`_ to
@@ -3787,20 +3787,12 @@
     def update_measure(
         self,
         measure_name: str,
-<<<<<<< HEAD
-        expression: Optional[str] = None,
-        format_string: Optional[str] = None,
-        hidden: Optional[bool] = None,
-        description: Optional[str] = None,
-        display_folder: Optional[str] = None,
-=======
         expression: Optional[str | None] = None,
         format_string: Optional[str | None] = None,
         hidden: Optional[bool | None] = None,
         description: Optional[str | None] = None,
         display_folder: Optional[str | None] = None,
         format_string_expression: Optional[str] = None,
->>>>>>> 48fb4ccd
     ):
         """
         Updates a measure within a semantic model.
@@ -3968,17 +3960,10 @@
         self,
         table_name: str,
         calculation_item_name: str,
-<<<<<<< HEAD
         expression: Optional[str] = None,
-        ordinal: Optional[int] = None,
+        ordinal: Optional[int] = None,        
+        description: Optional[str] = None,
         format_string_expression: Optional[str] = None,
-        description: Optional[str] = None,
-=======
-        expression: Optional[str | None] = None,
-        ordinal: Optional[int | None] = None,
-        description: Optional[str | None] = None,
-        format_string_expression: Optional[str | None] = None,
->>>>>>> 48fb4ccd
     ):
         """
         Updates a calculation item within a semantic model.
