--- conflicted
+++ resolved
@@ -2,10 +2,7 @@
 import sempy.fabric as fabric
 import pandas as pd
 import re
-<<<<<<< HEAD
-=======
 import os
->>>>>>> 24969149
 import json
 from datetime import datetime
 from decimal import Decimal
@@ -16,13 +13,10 @@
     resolve_dataset_name_and_id,
     resolve_workspace_name_and_id,
     _base_api,
-<<<<<<< HEAD
     resolve_workspace_id,
     resolve_item_id,
     resolve_lakehouse_id,
-=======
     _validate_weight,
->>>>>>> 24969149
 )
 from sempy_labs._list_functions import list_relationships
 from sempy_labs._refresh_semantic_model import refresh_semantic_model
@@ -4823,10 +4817,50 @@
                     f"{icons.yellow_dot} '{m}' is not a member of the '{role_name}' role."
                 )
 
-<<<<<<< HEAD
     def get_bim(self) -> dict:
         """
         Retrieves the .bim file for the semantic model.
+
+        Returns
+        -------
+        dict
+            The .bim file.
+        """
+
+        import Microsoft.AnalysisServices.Tabular as TOM
+
+        bim = (
+            json.loads(TOM.JsonScripter.ScriptCreate(self.model.Database))
+            .get("create")
+            .get("database")
+        )
+
+        return bim
+
+    def clear_linguistic_schema(self, culture: str):
+        """
+        Clears the linguistic schema for a given culture.
+
+        Parameters
+        ----------
+        culture : str
+            The culture name.
+        """
+
+        empty_schema = f'{{"Version":"1.0.0","Language":"{culture}"}}'
+
+        self.model.Cultures[culture].LinguisticMetadata.Content = json.dumps(
+            empty_schema, indent=4
+        )
+
+    def get_linguistic_schema(self, culture: str) -> dict:
+        """
+        Obtains the linguistic schema for a given culture.
+
+        Parameters
+        ----------
+        culture : str
+            The culture name.
 
         Returns
         -------
@@ -5283,32 +5317,13 @@
                 f"{icons.red_dot} The '{str(object.ObjectType)}' object type is not supported for DAX formatting."
             )
 
-=======
-    def clear_linguistic_schema(self, culture: str):
-        """
-        Clears the linguistic schema for a given culture.
-
+    def get_linguistic_schema(self, culture: str) -> dict:
+        """
+        Obtains the linguistic schema for a given culture.
         Parameters
         ----------
         culture : str
             The culture name.
-        """
-
-        empty_schema = f'{{"Version":"1.0.0","Language":"{culture}"}}'
-
-        self.model.Cultures[culture].LinguisticMetadata.Content = json.dumps(
-            empty_schema, indent=4
-        )
-
-    def get_linguistic_schema(self, culture: str) -> dict:
-        """
-        Obtains the linguistic schema for a given culture.
-
-        Parameters
-        ----------
-        culture : str
-            The culture name.
-
         Returns
         -------
         dict
@@ -5457,6 +5472,20 @@
         synonym_name: str,
         weight: Optional[Decimal] = None,
     ):
+        """
+        Sets a synonym for a table/column/measure/hierarchy in the linguistic schema of the semantic model. This function is currently in preview.
+
+        Parameters
+        ----------
+        culture : str
+            The culture name for which the synonym is being set. Example: 'en-US'.
+        object : TOM Object
+            The TOM object for which the synonym is being set. This can be a table, column, measure, or hierarchy.
+        synonym_name : str
+            The name of the synonym to be set.
+        weight : Decimal, default=None
+            The weight of the synonym. If None, the default weight is used. The weight must be a Decimal value between 0 and 1.
+        """
 
         import Microsoft.AnalysisServices.Tabular as TOM
 
@@ -5469,7 +5498,7 @@
             TOM.ObjectType.Hierarchy,
         ]:
             raise ValueError(
-                f"{icons.red_dot} This function only supports adding synonyms for tables or columns."
+                f"{icons.red_dot} This function only supports adding synonyms for tables/columns/measures/hierarchies."
             )
 
         # Add base linguistic schema in case it does not yet exist
@@ -5566,6 +5595,18 @@
         object: Union["TOM.Table", "TOM.Column", "TOM.Measure", "TOM.Hierarchy"],
         synonym_name: str,
     ):
+        """
+        Deletes a synonym for a table/column/measure/hierarchy in the linguistic schema of the semantic model. This function is currently in preview.
+
+        Parameters
+        ----------
+        culture : str
+            The culture name for which the synonym is being deleted. Example: 'en-US'.
+        object : TOM Object
+            The TOM object for which the synonym is being deleted. This can be a table, column, measure, or hierarchy.
+        synonym_name : str
+            The name of the synonym to be deleted.
+        """
 
         import Microsoft.AnalysisServices.Tabular as TOM
 
@@ -5581,7 +5622,7 @@
             TOM.ObjectType.Hierarchy,
         ]:
             raise ValueError(
-                f"{icons.red_dot} This function only supports tables or columns."
+                f"{icons.red_dot} This function only supports tables/columns/measures/hierarchies."
             )
 
         lm = json.loads(self.model.Cultures[culture].LinguisticMetadata.Content)
@@ -5691,9 +5732,10 @@
                     f"{icons.red_dot} The culture of the schema_file is not a valid culture within the semantic model."
                 )
 
-            self.model.Cultures[culture_name].LinguisticMetadata.Content = json.dumps(schema_file, indent=4)
-
->>>>>>> 24969149
+            self.model.Cultures[culture_name].LinguisticMetadata.Content = json.dumps(
+                schema_file, indent=4
+            )
+
     def close(self):
 
         # DAX Formatting
