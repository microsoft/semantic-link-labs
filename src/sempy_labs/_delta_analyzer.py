--- conflicted
+++ resolved
@@ -323,7 +323,6 @@
         ).agg({"Compressed Size": "sum", "Uncompressed Size": "sum"})
 
         # Add distinct count to column_df
-<<<<<<< HEAD
         if not skip_cardinality:
             for ind, r in column_df.iterrows():
                 col_name = r["Column Name"]
@@ -338,21 +337,6 @@
                     lakehouse=lakehouse,
                     workspace=workspace,
                 )
-=======
-        for ind, r in column_df.iterrows():
-            col_name = r["Column Name"]
-            if approx_distinct_count:
-                function = "approx"
-            else:
-                function = "distinctcount"
-            dc = _get_column_aggregate(
-                table_name=table_name,
-                column_name=col_name,
-                function=function,
-                lakehouse=lakehouse,
-                workspace=workspace,
-            )
->>>>>>> 2ac7cea0
 
                 if "Cardinality" not in column_df.columns:
                     column_df["Cardinality"] = None
