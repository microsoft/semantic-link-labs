import sempy.fabric as fabric
import pandas as pd
from IPython.display import display, HTML
import zipfile
import os
import shutil
import datetime
import warnings
from pyspark.sql import SparkSession
from sempy_labs._helper_functions import (
    format_dax_object_name,
    get_direct_lake_sql_endpoint,
    resolve_lakehouse_name,
)
from sempy_labs._list_functions import list_relationships
from sempy_labs.lakehouse._get_lakehouse_tables import get_lakehouse_tables
from sempy_labs.lakehouse._lakehouse import lakehouse_attached
from typing import Optional
from sempy._utils._log import log
import sempy_labs._icons as icons


@log
def vertipaq_analyzer(
    dataset: str,
    workspace: Optional[str] = None,
    export: Optional[str] = None,
    lakehouse_workspace: Optional[str] = None,
    read_stats_from_data: Optional[bool] = False,
):
    """
    Displays an HTML visualization of the Vertipaq Analyzer statistics from a semantic model.

    Parameters
    ----------
    dataset : str
        Name of the semantic model.
    workspace : str, default=None
        The Fabric workspace name in which the semantic model exists.
        Defaults to None which resolves to the workspace of the attached lakehouse
        or if no lakehouse attached, resolves to the workspace of the notebook.
    export : str, default=None
        Specifying 'zip' will export the results to a zip file in your lakehouse (which can be imported using the import_vertipaq_analyzer function.
        Specifying 'table' will export the results to delta tables (appended) in your lakehouse.
        Default value: None.
    lakehouse_workspace : str, default=None
        The Fabric workspace used by the lakehouse (for Direct Lake semantic models).
        Defaults to None which resolves to the workspace of the attached lakehouse
        or if no lakehouse attached, resolves to the workspace of the notebook.
    read_stats_from_data : bool, default=False
        Setting this parameter to true has the function get Column Cardinality and Missing Rows using DAX (Direct Lake semantic models achieve this using a Spark query to the lakehouse).

    Returns
    -------

    """

    pd.options.mode.copy_on_write = True
    warnings.filterwarnings(
        "ignore", message="createDataFrame attempted Arrow optimization*"
    )

    workspace = fabric.resolve_workspace_name(workspace)

    if lakehouse_workspace is None:
        lakehouse_workspace = workspace

    dfT = fabric.list_tables(dataset=dataset, extended=True, workspace=workspace)
    dfT.rename(columns={"Name": "Table Name"}, inplace=True)
    dfC = fabric.list_columns(dataset=dataset, extended=True, workspace=workspace)
    dfC["Column Object"] = format_dax_object_name(dfC["Table Name"], dfC["Column Name"])
    dfC.rename(columns={"Column Cardinality": "Cardinality"}, inplace=True)
    dfH = fabric.list_hierarchies(dataset=dataset, extended=True, workspace=workspace)
    dfR = list_relationships(dataset=dataset, extended=True, workspace=workspace)
    dfR["From Object"] = format_dax_object_name(dfR["From Table"], dfR["From Column"])
    dfR["To Object"] = format_dax_object_name(dfR["To Table"], dfR["To Column"])
    dfP = fabric.list_partitions(dataset=dataset, extended=True, workspace=workspace)
    dfD = fabric.list_datasets(
        workspace=workspace,
        additional_xmla_properties=["CompatibilityLevel", "Model.DefaultMode"],
    )
    dfD = dfD[dfD["Dataset Name"] == dataset]
    dfD["Compatibility Level"] = dfD["Compatibility Level"].astype(int)
    isDirectLake = any(r["Mode"] == "DirectLake" for i, r in dfP.iterrows())
    dfR["Missing Rows"] = None

    # Direct Lake
    if read_stats_from_data:
        if isDirectLake:
            dfC = pd.merge(
                dfC,
                dfP[["Table Name", "Query", "Source Type"]],
                on="Table Name",
                how="left",
            )
            dfC_flt = dfC[
                (dfC["Source Type"] == "Entity")
                & (~dfC["Column Name"].str.startswith("RowNumber-"))
            ]
            sqlEndpointId = get_direct_lake_sql_endpoint(dataset, workspace)

            # Get lakehouse name from SQL Endpoint ID
            dfI = fabric.list_items(workspace=lakehouse_workspace, type="SQLEndpoint")
            dfI_filt = dfI[(dfI["Id"] == sqlEndpointId)]

            if len(dfI_filt) == 0:
                raise ValueError(
<<<<<<< HEAD
                    f"{icons.red_dot} The lakehouse (SQL Endpoint) used by the '{dataset}' semantic model does not reside in the '{lakehouse_workspace}' workspace. Please update the lakehouse_workspace parameter."
=======
                    f"{icons.red_dot} The lakehouse (SQL Endpoint) used by the '{dataset}' semantic model does not reside in the '{lakehouse_workspace}' workspace."
                    "Please update the lakehouse_workspace parameter."
>>>>>>> 04d9d647
                )
            else:
                lakehouseName = dfI_filt["Display Name"].iloc[0]

                current_workspace_id = fabric.get_workspace_id()
                current_workspace = fabric.resolve_workspace_name(current_workspace_id)
                if current_workspace != lakehouse_workspace:
                    lakeTables = get_lakehouse_tables(
                        lakehouse=lakehouseName, workspace=lakehouse_workspace
                    )

                sql_statements = []
                spark = SparkSession.builder.getOrCreate()
                # Loop through tables
                for lakeTName in dfC_flt["Query"].unique():
                    query = "SELECT "
                    columns_in_table = dfC_flt.loc[
                        dfC_flt["Query"] == lakeTName, "Source"
                    ].unique()

                    # Loop through columns within those tables
                    for scName in columns_in_table:
                        query = query + f"COUNT(DISTINCT({scName})) AS {scName}, "

                    query = query[:-2]
                    if lakehouse_workspace == current_workspace:
                        query = query + f" FROM {lakehouseName}.{lakeTName}"
                    else:
                        lakeTables_filt = lakeTables[
                            lakeTables["Table Name"] == lakeTName
                        ]
                        tPath = lakeTables_filt["Location"].iloc[0]

                        df = spark.read.format("delta").load(tPath)
                        tempTableName = "delta_table_" + lakeTName
                        df.createOrReplaceTempView(tempTableName)
                        query = query + f" FROM {tempTableName}"
                    sql_statements.append((lakeTName, query))

                for o in sql_statements:
                    tName = o[0]
                    query = o[1]

                    df = spark.sql(query)

                    for column in df.columns:
                        x = df.collect()[0][column]
                        for i, r in dfC.iterrows():
                            if r["Query"] == tName and r["Source"] == column:
                                dfC.at[i, "Cardinality"] = x

                # Remove column added temporarily
                dfC.drop(columns=["Query", "Source Type"], inplace=True)

            # Direct Lake missing rows
            dfR = pd.merge(
                dfR,
                dfP[["Table Name", "Query"]],
                left_on="From Table",
                right_on="Table Name",
                how="left",
            )
            dfR.rename(columns={"Query": "From Lake Table"}, inplace=True)
            dfR.drop(columns=["Table Name"], inplace=True)
            dfR = pd.merge(
                dfR,
                dfP[["Table Name", "Query"]],
                left_on="To Table",
                right_on="Table Name",
                how="left",
            )
            dfR.rename(columns={"Query": "To Lake Table"}, inplace=True)
            dfR.drop(columns=["Table Name"], inplace=True)
            dfR = pd.merge(
                dfR,
                dfC[["Column Object", "Source"]],
                left_on="From Object",
                right_on="Column Object",
                how="left",
            )
            dfR.rename(columns={"Source": "From Lake Column"}, inplace=True)
            dfR.drop(columns=["Column Object"], inplace=True)
            dfR = pd.merge(
                dfR,
                dfC[["Column Object", "Source"]],
                left_on="To Object",
                right_on="Column Object",
                how="left",
            )
            dfR.rename(columns={"Source": "To Lake Column"}, inplace=True)
            dfR.drop(columns=["Column Object"], inplace=True)

            spark = SparkSession.builder.getOrCreate()
            for i, r in dfR.iterrows():
                fromTable = r["From Lake Table"]
                fromColumn = r["From Lake Column"]
                toTable = r["To Lake Table"]
                toColumn = r["To Lake Column"]

                if lakehouse_workspace == current_workspace:
                    query = f"select count(f.{fromColumn}) as {fromColumn}\nfrom {fromTable} as f\nleft join {toTable} as c on f.{fromColumn} = c.{toColumn}\nwhere c.{toColumn} is null"
                else:
                    tempTableFrom = "delta_table_" + fromTable
                    tempTableTo = "delta_table_" + toTable

                    query = f"select count(f.{fromColumn}) as {fromColumn}\nfrom {tempTableFrom} as f\nleft join {tempTableTo} as c on f.{fromColumn} = c.{toColumn}\nwhere c.{toColumn} is null"

                # query = f"select count(f.{fromColumn}) as {fromColumn}\nfrom {fromTable} as f\nleft join {toTable} as c on f.{fromColumn} = c.{toColumn}\nwhere c.{toColumn} is null"

                df = spark.sql(query)
                missingRows = df.collect()[0][0]
                dfR.at[i, "Missing Rows"] = missingRows

            dfR["Missing Rows"] = dfR["Missing Rows"].astype(int)
        else:
            # Calculate missing rows using DAX for non-direct lake
            for i, r in dfR.iterrows():
                fromTable = r["From Table"]
                fromColumn = r["From Column"]
                toTable = r["To Table"]
                toColumn = r["To Column"]
                isActive = bool(r["Active"])
                fromObject = format_dax_object_name(fromTable, fromColumn)
                toObject = format_dax_object_name(toTable, toColumn)

                missingRows = 0

                query = f"evaluate\nsummarizecolumns(\n\"1\",calculate(countrows('{fromTable}'),isblank({toObject}))\n)"

                if isActive is False:  # add userelationship
                    query = f"evaluate\nsummarizecolumns(\n\"1\",calculate(countrows('{fromTable}'),userelationship({fromObject},{toObject}),isblank({toObject}))\n)"

                result = fabric.evaluate_dax(
                    dataset=dataset, dax_string=query, workspace=workspace
                )

                try:
                    missingRows = result.iloc[0, 0]
                except Exception:
                    pass

                dfR.at[i, "Missing Rows"] = missingRows
            dfR["Missing Rows"] = dfR["Missing Rows"].astype(int)

    dfTP = dfP.groupby("Table Name")["Partition Name"].count().reset_index()
    dfTP.rename(columns={"Partition Name": "Partitions"}, inplace=True)
    dfTC = dfC.groupby("Table Name")["Column Name"].count().reset_index()
    dfTC.rename(columns={"Column Name": "Columns"}, inplace=True)

    total_size = dfC["Total Size"].sum()
    table_sizes = dfC.groupby("Table Name")["Total Size"].sum().reset_index()
    table_sizes.rename(columns={"Total Size": "Table Size"}, inplace=True)

    # Columns
    dfC_filt = dfC[~dfC["Column Name"].str.startswith("RowNumber-")]
    dfC_filt["% DB"] = round((dfC_filt["Total Size"] / total_size) * 100, 2)
    dfC_filt = pd.merge(dfC_filt, table_sizes, on="Table Name", how="left")
    dfC_filt["% Table"] = round(
        (dfC_filt["Total Size"] / dfC_filt["Table Size"]) * 100, 2
    )
    columnList = [
        "Table Name",
        "Column Name",
        "Type",
        "Cardinality",
        "Total Size",
        "Data Size",
        "Dictionary Size",
        "Hierarchy Size",
        "% Table",
        "% DB",
        "Data Type",
        "Encoding",
        "Is Resident",
        "Temperature",
        "Last Accessed",
    ]

    colSize = dfC_filt[columnList].sort_values(by="Total Size", ascending=False)
    temp = dfC_filt[columnList].sort_values(by="Temperature", ascending=False)
    colSize.reset_index(drop=True, inplace=True)
    temp.reset_index(drop=True, inplace=True)

    export_Col = colSize.copy()

    intList = [
        "Cardinality",
        "Total Size",
        "Data Size",
        "Dictionary Size",
        "Hierarchy Size",
    ]
    pctList = ["% Table", "% DB"]
    colSize[intList] = colSize[intList].applymap("{:,}".format)
    temp[intList] = temp[intList].applymap("{:,}".format)
    colSize[pctList] = colSize[pctList].applymap("{:.2f}%".format)
    temp[pctList] = temp[pctList].applymap("{:.2f}%".format)

    # Tables
    intList = ["Total Size", "Data Size", "Dictionary Size", "Hierarchy Size"]
    dfCSum = dfC.groupby(["Table Name"])[intList].sum().reset_index()
    dfCSum["% DB"] = round((dfCSum["Total Size"] / total_size) * 100, 2)

    dfTable = pd.merge(
        dfT[["Table Name", "Type", "Row Count"]], dfCSum, on="Table Name", how="inner"
    )
    dfTable = pd.merge(dfTable, dfTP, on="Table Name", how="left")
    dfTable = pd.merge(dfTable, dfTC, on="Table Name", how="left")
    dfTable = dfTable.drop_duplicates()  # Drop duplicates (temporary)
    dfTable = dfTable.sort_values(by="Total Size", ascending=False)
    dfTable.reset_index(drop=True, inplace=True)
    export_Table = dfTable.copy()

    intList.extend(["Row Count", "Partitions", "Columns"])
    dfTable[intList] = dfTable[intList].applymap("{:,}".format)
    pctList = ["% DB"]
    dfTable[pctList] = dfTable[pctList].applymap("{:.2f}%".format)

    #  Relationships
    # dfR.drop(columns=['Max From Cardinality', 'Max To Cardinality'], inplace=True)
    dfR = pd.merge(
        dfR,
        dfC[["Column Object", "Cardinality"]],
        left_on="From Object",
        right_on="Column Object",
        how="left",
    )
    dfR.rename(columns={"Cardinality": "Max From Cardinality"}, inplace=True)
    dfR = pd.merge(
        dfR,
        dfC[["Column Object", "Cardinality"]],
        left_on="To Object",
        right_on="Column Object",
        how="left",
    )
    dfR.rename(columns={"Cardinality": "Max To Cardinality"}, inplace=True)
    dfR = dfR[
        [
            "From Object",
            "To Object",
            "Multiplicity",
            "Used Size",
            "Max From Cardinality",
            "Max To Cardinality",
            "Missing Rows",
        ]
    ].sort_values(by="Used Size", ascending=False)
    dfR.reset_index(drop=True, inplace=True)
    export_Rel = dfR.copy()
    intList = [
        "Used Size",
        "Max From Cardinality",
        "Max To Cardinality",
        "Missing Rows",
    ]
    if read_stats_from_data is False:
        intList.remove("Missing Rows")
    dfR[intList] = dfR[intList].applymap("{:,}".format)

    # Partitions
    dfP = dfP[
        ["Table Name", "Partition Name", "Mode", "Record Count", "Segment Count"]
    ].sort_values(
        by="Record Count", ascending=False
    )  # , 'Records per Segment'
    dfP["Records per Segment"] = round(
        dfP["Record Count"] / dfP["Segment Count"], 2
    )  # Remove after records per segment is fixed
    dfP.reset_index(drop=True, inplace=True)
    export_Part = dfP.copy()
    intList = ["Record Count", "Segment Count", "Records per Segment"]
    dfP[intList] = dfP[intList].applymap("{:,}".format)

    # Hierarchies
    dfH_filt = dfH[dfH["Level Ordinal"] == 0]
    dfH_filt = dfH_filt[["Table Name", "Hierarchy Name", "Used Size"]].sort_values(
        by="Used Size", ascending=False
    )
    dfH_filt.reset_index(drop=True, inplace=True)
    export_Hier = dfH_filt.copy()
    intList = ["Used Size"]
    dfH_filt[intList] = dfH_filt[intList].applymap("{:,}".format)

    # Model
    if total_size >= 1000000000:
        y = total_size / (1024**3) * 1000000000
    elif total_size >= 1000000:
        y = total_size / (1024**2) * 1000000
    elif total_size >= 1000:
        y = total_size / (1024) * 1000
    y = round(y)

    tblCount = len(dfT)
    colCount = len(dfC_filt)
    compatLevel = dfD["Compatibility Level"].iloc[0]
    defMode = dfD["Model Default Mode"].iloc[0]

    dfModel = pd.DataFrame(
        {
            "Dataset Name": dataset,
            "Total Size": y,
            "Table Count": tblCount,
            "Column Count": colCount,
            "Compatibility Level": compatLevel,
            "Default Mode": defMode,
        },
        index=[0],
    )
    dfModel.reset_index(drop=True, inplace=True)
    export_Model = dfModel.copy()
    intList = ["Total Size", "Table Count", "Column Count"]
    dfModel[intList] = dfModel[intList].applymap("{:,}".format)

    dataFrames = {
        "dfModel": dfModel,
        "dfTable": dfTable,
        "dfP": dfP,
        "colSize": colSize,
        "temp": temp,
        "dfR": dfR,
        "dfH_filt": dfH_filt,
    }

    dfs = {}
    for fileName, df in dataFrames.items():
        dfs[fileName] = df

    visualize_vertipaq(dfs)

    # Export vertipaq to delta tables in lakehouse
    if export in ["table", "zip"]:
        lakeAttach = lakehouse_attached()
        if lakeAttach is False:
            raise ValueError(
                f"{icons.red_dot} In order to save the Vertipaq Analyzer results, a lakehouse must be attached to the notebook. Please attach a lakehouse to this notebook."
            )

    if export == "table":
        spark = SparkSession.builder.getOrCreate()

        lakehouse_id = fabric.get_lakehouse_id()
        lakehouse = resolve_lakehouse_name(
            lakehouse_id=lakehouse_id, workspace=workspace
        )
        lakeTName = "vertipaq_analyzer_model"

        lakeT = get_lakehouse_tables(lakehouse=lakehouse, workspace=workspace)
        lakeT_filt = lakeT[lakeT["Table Name"] == lakeTName]

        query = f"SELECT MAX(RunId) FROM {lakehouse}.{lakeTName}"

        if len(lakeT_filt) == 0:
            runId = 1
        else:
            dfSpark = spark.sql(query)
            maxRunId = dfSpark.collect()[0][0]
            runId = maxRunId + 1

        dfMap = {
            "export_Col": ["Columns", export_Col],
            "export_Table": ["Tables", export_Table],
            "export_Part": ["Partitions", export_Part],
            "export_Rel": ["Relationships", export_Rel],
            "export_Hier": ["Hierarchies", export_Hier],
            "export_Model": ["Model", export_Model],
        }

        print(
            f"{icons.in_progress} Saving Vertipaq Analyzer to delta tables in the lakehouse...\n"
        )
        now = datetime.datetime.now()
        for key, (obj, df) in dfMap.items():
            df["Timestamp"] = now
            df["Workspace Name"] = workspace
            df["Dataset Name"] = dataset
            df["RunId"] = runId

            colName = "Workspace Name"
            df.insert(0, colName, df.pop(colName))
            colName = "Dataset Name"
            df.insert(1, colName, df.pop(colName))

            df.columns = df.columns.str.replace(" ", "_")

            delta_table_name = f"VertipaqAnalyzer_{obj}".lower()
            spark_df = spark.createDataFrame(df)
            spark_df.write.mode("append").format("delta").saveAsTable(delta_table_name)
            print(
                f"{icons.bullet} Vertipaq Analyzer results for '{obj}' have been appended to the '{delta_table_name}' delta table."
            )

    # Export vertipaq to zip file within the lakehouse
    if export == "zip":
        dataFrames = {
            "dfModel": dfModel,
            "dfTable": dfTable,
            "dfP": dfP,
            "colSize": colSize,
            "temp": temp,
            "dfR": dfR,
            "dfH_filt": dfH_filt,
        }

        zipFileName = f"{workspace}.{dataset}.zip"

        folderPath = "/lakehouse/default/Files"
        subFolderPath = os.path.join(folderPath, "VertipaqAnalyzer")
        ext = ".csv"
        if not os.path.exists(subFolderPath):
            os.makedirs(subFolderPath, exist_ok=True)
        zipFilePath = os.path.join(subFolderPath, zipFileName)

        # Create CSV files based on dataframes
        for fileName, df in dataFrames.items():
            filePath = os.path.join(subFolderPath, fileName + ext)
            df.to_csv(filePath, index=False)

        # Create a zip file and add CSV files to it
        with zipfile.ZipFile(zipFilePath, "w") as zipf:
            for fileName in dataFrames:
                filePath = os.path.join(subFolderPath, fileName + ext)
                zipf.write(filePath, os.path.basename(filePath))

        # Clean up: remove the individual CSV files
        for fileName, df in dataFrames.items():
            filePath = os.path.join(subFolderPath, fileName) + ext
            if os.path.exists(filePath):
                os.remove(filePath)
        print(
            f"{icons.green_dot} The Vertipaq Analyzer info for the '{dataset}' semantic model in the '{workspace}' workspace has been saved "
            f"to the 'Vertipaq Analyzer/{zipFileName}' in the default lakehouse attached to this notebook."
        )


def visualize_vertipaq(dataframes):

    # Tooltips for columns within the visual
    data = [
        {
            "ViewName": "Model",
            "ColumnName": "Dataset Name",
            "Tooltip": "The name of the semantic model",
        },
        {
            "ViewName": "Model",
            "ColumnName": "Total Size",
            "Tooltip": "The size of the model (in bytes)",
        },
        {
            "ViewName": "Model",
            "ColumnName": "Table Count",
            "Tooltip": "The number of tables in the semantic model",
        },
        {
            "ViewName": "Model",
            "ColumnName": "Column Count",
            "Tooltip": "The number of columns in the semantic model",
        },
        {
            "ViewName": "Model",
            "ColumnName": "Compatibility Level",
            "Tooltip": "The compatibility level of the semantic model",
        },
        {
            "ViewName": "Model",
            "ColumnName": "Default Mode",
            "Tooltip": "The default query mode of the semantic model",
        },
        {
            "ViewName": "Table",
            "ColumnName": "Table Name",
            "Tooltip": "The name of the table",
        },
        {"ViewName": "Table", "ColumnName": "Type", "Tooltip": "The type of table"},
        {
            "ViewName": "Table",
            "ColumnName": "Row Count",
            "Tooltip": "The number of rows in the table",
        },
        {
            "ViewName": "Table",
            "ColumnName": "Total Size",
            "Tooltip": "Data Size + Dictionary Size + Hierarchy Size (in bytes)",
        },
        {
            "ViewName": "Table",
            "ColumnName": "Data Size",
            "Tooltip": "The size of the data for all the columns in this table (in bytes)",
        },
        {
            "ViewName": "Table",
            "ColumnName": "Dictionary Size",
            "Tooltip": "The size of the column's dictionary for all columns in this table (in bytes)",
        },
        {
            "ViewName": "Table",
            "ColumnName": "Hierarchy Size",
            "Tooltip": "The size of hierarchy structures for all columns in this table (in bytes)",
        },
        {
            "ViewName": "Table",
            "ColumnName": "% DB",
            "Tooltip": "The size of the table relative to the size of the semantic model",
        },
        {
            "ViewName": "Table",
            "ColumnName": "Partitions",
            "Tooltip": "The number of partitions in the table",
        },
        {
            "ViewName": "Table",
            "ColumnName": "Columns",
            "Tooltip": "The number of columns in the table",
        },
        {
            "ViewName": "Partition",
            "ColumnName": "Table Name",
            "Tooltip": "The name of the table",
        },
        {
            "ViewName": "Partition",
            "ColumnName": "Partition Name",
            "Tooltip": "The name of the partition within the table",
        },
        {
            "ViewName": "Partition",
            "ColumnName": "Mode",
            "Tooltip": "The query mode of the partition",
        },
        {
            "ViewName": "Partition",
            "ColumnName": "Record Count",
            "Tooltip": "The number of rows in the partition",
        },
        {
            "ViewName": "Partition",
            "ColumnName": "Segment Count",
            "Tooltip": "The number of segments within the partition",
        },
        {
            "ViewName": "Partition",
            "ColumnName": "Records per Segment",
            "Tooltip": "The number of rows per segment",
        },
        {
            "ViewName": "Column",
            "ColumnName": "Table Name",
            "Tooltip": "The name of the table",
        },
        {
            "ViewName": "Column",
            "ColumnName": "Column Name",
            "Tooltip": "The name of the column",
        },
        {"ViewName": "Column", "ColumnName": "Type", "Tooltip": "The type of column"},
        {
            "ViewName": "Column",
            "ColumnName": "Cardinality",
            "Tooltip": "The number of unique rows in the column",
        },
        {
            "ViewName": "Column",
            "ColumnName": "Total Size",
            "Tooltip": "Data Size + Dictionary Size + Hierarchy Size (in bytes)",
        },
        {
            "ViewName": "Column",
            "ColumnName": "Data Size",
            "Tooltip": "The size of the data for the column (in bytes)",
        },
        {
            "ViewName": "Column",
            "ColumnName": "Dictionary Size",
            "Tooltip": "The size of the column's dictionary (in bytes)",
        },
        {
            "ViewName": "Column",
            "ColumnName": "Hierarchy Size",
            "Tooltip": "The size of hierarchy structures (in bytes)",
        },
        {
            "ViewName": "Column",
            "ColumnName": "% Table",
            "Tooltip": "The size of the column relative to the size of the table",
        },
        {
            "ViewName": "Column",
            "ColumnName": "% DB",
            "Tooltip": "The size of the column relative to the size of the semantic model",
        },
        {
            "ViewName": "Column",
            "ColumnName": "Data Type",
            "Tooltip": "The data type of the column",
        },
        {
            "ViewName": "Column",
            "ColumnName": "Encoding",
            "Tooltip": "The encoding type for the column",
        },
        {
            "ViewName": "Column",
            "ColumnName": "Is Resident",
            "Tooltip": "Indicates whether the column is in memory or not",
        },
        {
            "ViewName": "Column",
            "ColumnName": "Temperature",
            "Tooltip": "A decimal indicating the frequency and recency of queries against the column",
        },
        {
            "ViewName": "Column",
            "ColumnName": "Last Accessed",
            "Tooltip": "The time the column was last queried",
        },
        {
            "ViewName": "Hierarchy",
            "ColumnName": "Table Name",
            "Tooltip": "The name of the table",
        },
        {
            "ViewName": "Hierarchy",
            "ColumnName": "Hierarchy Name",
            "Tooltip": "The name of the hierarchy",
        },
        {
            "ViewName": "Hierarchy",
            "ColumnName": "Used Size",
            "Tooltip": "The size of user hierarchy structures (in bytes)",
        },
        {
            "ViewName": "Relationship",
            "ColumnName": "From Object",
            "Tooltip": "The from table/column in the relationship",
        },
        {
            "ViewName": "Relationship",
            "ColumnName": "To Object",
            "Tooltip": "The to table/column in the relationship",
        },
        {
            "ViewName": "Relationship",
            "ColumnName": "Multiplicity",
            "Tooltip": "The cardinality on each side of the relationship",
        },
        {
            "ViewName": "Relationship",
            "ColumnName": "Used Size",
            "Tooltip": "The size of the relationship (in bytes)",
        },
        {
            "ViewName": "Relationship",
            "ColumnName": "Max From Cardinality",
            "Tooltip": "The number of unique values in the column used in the from side of the relationship",
        },
        {
            "ViewName": "Relationship",
            "ColumnName": "Max To Cardinality",
            "Tooltip": "The number of unique values in the column used in the to side of the relationship",
        },
        {
            "ViewName": "Relationship",
            "ColumnName": "Missing Rows",
            "Tooltip": "The number of rows in the 'from' table which do not map to the key column in the 'to' table",
        },
    ]

    # Create DataFrame
    tooltipDF = pd.DataFrame(data)

    # define the dictionary with {"Tab name":df}
    df_dict = {
        "Model Summary": dataframes["dfModel"],
        "Tables": dataframes["dfTable"],
        "Partitions": dataframes["dfP"],
        "Columns (Total Size)": dataframes["colSize"],
        "Columns (Temperature)": dataframes["temp"],
        "Relationships": dataframes["dfR"],
        "Hierarchies": dataframes["dfH_filt"],
    }

    mapping = {
        "Model Summary": "Model",
        "Tables": "Table",
        "Partitions": "Partition",
        "Columns (Total Size)": "Column",
        "Columns (Temperature)": "Column",
        "Relationships": "Relationship",
        "Hierarchies": "Hierarchy",
    }

    # Basic styles for the tabs and tab content
    styles = """
    <style>
        .tab { overflow: hidden; border: 1px solid #ccc; background-color: #f1f1f1; }
        .tab button { background-color: inherit; float: left; border: none; outline: none; cursor: pointer; padding: 14px 16px; transition: 0.3s; }
        .tab button:hover { background-color: #ddd; }
        .tab button.active { background-color: #ccc; }
        .tabcontent { display: none; padding: 6px 12px; border: 1px solid #ccc; border-top: none; }
    </style>
    """
    # JavaScript for tab functionality
    script = """
    <script>
    function openTab(evt, tabName) {
        var i, tabcontent, tablinks;
        tabcontent = document.getElementsByClassName("tabcontent");
        for (i = 0; i < tabcontent.length; i++) {
            tabcontent[i].style.display = "none";
        }
        tablinks = document.getElementsByClassName("tablinks");
        for (i = 0; i < tablinks.length; i++) {
            tablinks[i].className = tablinks[i].className.replace(" active", "");
        }
        document.getElementById(tabName).style.display = "block";
        evt.currentTarget.className += " active";
    }
    </script>
    """

    # HTML for tabs
    tab_html = '<div class="tab">'
    content_html = ""
    for i, (title, df) in enumerate(df_dict.items()):
        tab_id = f"tab{i}"
        tab_html += f'<button class="tablinks" onclick="openTab(event, \'{tab_id}\')">{title}</button>'

        vw = mapping.get(title)

        df_html = df.to_html()
        for col in df.columns:
            tt = None
            try:
                tooltipDF_filt = tooltipDF[
                    (tooltipDF["ViewName"] == vw) & (tooltipDF["ColumnName"] == col)
                ]
                tt = tooltipDF_filt["Tooltip"].iloc[0]
            except Exception:
                pass
            df_html = df_html.replace(f"<th>{col}</th>", f'<th title="{tt}">{col}</th>')
        content_html += (
            f'<div id="{tab_id}" class="tabcontent"><h3>{title}</h3>{df_html}</div>'
        )
    tab_html += "</div>"

    # Display the tabs, tab contents, and run the script
    display(HTML(styles + tab_html + content_html + script))
    # Default to open the first tab
    display(
        HTML("<script>document.getElementsByClassName('tablinks')[0].click();</script>")
    )


@log
def import_vertipaq_analyzer(folder_path: str, file_name: str):
    """
    Imports and visualizes the vertipaq analyzer info from a saved .zip file in your lakehouse.

    Parameters
    ----------
    folder_path : str
        The folder within your lakehouse in which the .zip file containing the vertipaq analyzer info has been saved.
    file_name : str
        The file name of the file which contains the vertipaq analyzer info.

    Returns
    -------
    str
       A visualization of the Vertipaq Analyzer statistics.
    """

    pd.options.mode.copy_on_write = True

    zipFilePath = os.path.join(folder_path, file_name)
    extracted_dir = os.path.join(folder_path, "extracted_dataframes")

    with zipfile.ZipFile(zipFilePath, "r") as zip_ref:
        zip_ref.extractall(extracted_dir)

    # Read all CSV files into a dictionary of DataFrames
    dfs = {}
    for file_name in zip_ref.namelist():
        df = pd.read_csv(extracted_dir + "/" + file_name)
        dfs[file_name] = df

    visualize_vertipaq(dfs)

    # Clean up: remove the extracted directory
    shutil.rmtree(extracted_dir)<|MERGE_RESOLUTION|>--- conflicted
+++ resolved
@@ -105,12 +105,8 @@
 
             if len(dfI_filt) == 0:
                 raise ValueError(
-<<<<<<< HEAD
-                    f"{icons.red_dot} The lakehouse (SQL Endpoint) used by the '{dataset}' semantic model does not reside in the '{lakehouse_workspace}' workspace. Please update the lakehouse_workspace parameter."
-=======
                     f"{icons.red_dot} The lakehouse (SQL Endpoint) used by the '{dataset}' semantic model does not reside in the '{lakehouse_workspace}' workspace."
                     "Please update the lakehouse_workspace parameter."
->>>>>>> 04d9d647
                 )
             else:
                 lakehouseName = dfI_filt["Display Name"].iloc[0]
