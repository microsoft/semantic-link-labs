--- conflicted
+++ resolved
@@ -31,12 +31,9 @@
 
     if "capacity_name" in kwargs:
         capacity = kwargs["capacity_name"]
-<<<<<<< HEAD
-=======
         print(
             f"{icons.warning} The 'capacity_name' parameter is deprecated. Please use 'capacity' instead."
         )
->>>>>>> a94e5e24
 
     columns = {
         "Workload Name": "string",
@@ -91,12 +88,9 @@
 
     if "capacity_name" in kwargs:
         capacity = kwargs["capacity_name"]
-<<<<<<< HEAD
-=======
         print(
             f"{icons.warning} The 'capacity_name' parameter is deprecated. Please use 'capacity' instead."
         )
->>>>>>> a94e5e24
 
     capacity_id = resolve_capacity_id(capacity=capacity)
 
