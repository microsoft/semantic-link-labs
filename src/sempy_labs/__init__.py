--- conflicted
+++ resolved
@@ -1,15 +1,15 @@
-<<<<<<< HEAD
 from sempy_labs._environments import (
     create_environment,
     delete_environment,
     publish_environment,
-=======
+)
 from sempy_labs._clear_cache import (
     clear_cache,
     backup_semantic_model,
     restore_semantic_model,
     copy_semantic_model_backup_file,
-    create_azure_storage_account,
+    list_backups,
+    list_storage_account_files,
 )
 from sempy_labs._capacity_migration import (
     migrate_spark_settings,
@@ -23,8 +23,8 @@
 )
 from sempy_labs._capacities import (
     create_fabric_capacity,
-    get_capacity_resource_governance,
-    list_vcores,
+    # get_capacity_resource_governance,
+    # list_vcores,
     resume_fabric_capacity,
     suspend_fabric_capacity,
     update_fabric_capacity,
@@ -32,7 +32,6 @@
     check_fabric_capacity_name_availablility,
     delete_embedded_capacity,
     delete_premium_capacity,
->>>>>>> 2f577e7d
 )
 
 from sempy_labs._spark import (
@@ -61,16 +60,6 @@
     ConnectWarehouse,
     ConnectLakehouse,
 )
-from sempy_labs._capacities import (
-    check_fabric_capacity_name_availablility,
-    delete_fabric_capacity,
-    resume_fabric_capacity,
-    update_fabric_capacity,
-    create_fabric_capacity,
-    delete_premium_capacity,
-    suspend_fabric_capacity,
-    delete_embedded_capacity,
-)
 from sempy_labs._workspace_identity import (
     provision_workspace_identity,
     deprovision_workspace_identity,
@@ -93,14 +82,6 @@
     list_dataflow_storage_accounts,
     assign_workspace_to_dataflow_storage,
     list_dataflows,
-)
-from sempy_labs._clear_cache import (
-    clear_cache,
-    backup_semantic_model,
-    restore_semantic_model,
-    copy_semantic_model_backup_file,
-    list_backups,
-    list_storage_account_files,
 )
 from sempy_labs._connections import (
     list_connections,
@@ -208,7 +189,6 @@
 )
 
 __all__ = [
-<<<<<<< HEAD
     "resolve_warehouse_id",
     "ConnectWarehouse",
     "ConnectLakehouse",
@@ -225,13 +205,8 @@
     "restore_semantic_model",
     "list_semantic_model_object_report_usage",
     "list_report_semantic_model_objects",
-=======
     "migrate_spark_settings",
     "create_azure_storage_account",
-    "backup_semantic_model",
-    "restore_semantic_model",
-    "copy_semantic_model_backup_file",
->>>>>>> 2f577e7d
     "delete_custom_pool",
     "clear_cache",
     # create_connection_cloud,
@@ -316,7 +291,6 @@
     "resolve_item_type",
     "get_notebook_definition",
     "import_notebook_from_web",
-<<<<<<< HEAD
     "list_reports_using_semantic_model",
     "resolve_workspace_capacity",
     "get_capacity_id",
@@ -349,13 +323,12 @@
     "suspend_fabric_capacity",
     "delete_embedded_capacity",
     "resolve_dataset_from_report",
-=======
     "migrate_workspaces",
     "migrate_capacities",
     "create_fabric_capacity",
     "migrate_capacity_settings",
-    "get_capacity_resource_governance",
-    "list_vcores",
+    # "get_capacity_resource_governance",
+    # "list_vcores",
     "migrate_disaster_recovery_settings",
     "migrate_notification_settings",
     "migrate_access_settings",
@@ -367,5 +340,4 @@
     "check_fabric_capacity_name_availablility",
     "delete_embedded_capacity",
     "delete_premium_capacity",
->>>>>>> 2f577e7d
 ]