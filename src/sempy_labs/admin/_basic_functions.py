--- conflicted
+++ resolved
@@ -1303,6 +1303,7 @@
     return df
 
 
+
 def _resolve_workspace_name_and_id(
     workspace: str | UUID,
 ) -> Tuple[str, UUID]:
@@ -1362,12 +1363,9 @@
             f"The '{item}' {type} does not exist within the '{workspace}' workspace or is not of type '{type}'."
         )
 
-<<<<<<< HEAD
     return item_name, item_id
-=======
-    return df
-
-
+  
+  
 def list_git_connections() -> pd.DataFrame:
     """
     Shows a list of Git connections.
@@ -1503,4 +1501,3 @@
     df["Modified Date"] = pd.to_datetime(df["Modified Date"], errors="coerce")
 
     return df
->>>>>>> 38afa979
