--- conflicted
+++ resolved
@@ -215,23 +215,6 @@
     for v in response.json().get("value", []):
         rows.append(
             {
-<<<<<<< HEAD
-                "Report Id": v.get("id"),
-                "Report Name": v.get("name"),
-                "Type": v.get("reportType"),
-                "Web URL": v.get("webUrl"),
-                "Embed URL": v.get("embedUrl"),
-                "Dataset Id": v.get("datasetId"),
-                "Created Date": v.get("createdDateTime"),
-                "Modified Date": v.get("modifiedDateTime"),
-                "Created By": v.get("createdBy"),
-                "Modified By": v.get("modifiedBy"),
-                "Sensitivity Label Id": v.get("sensitivityLabel", {}).get("labelId"),
-                "Users": v.get("users"),
-                "Subscriptions": v.get("subscriptions"),
-                "Workspace Id": v.get("workspaceId"),
-                "Report Flags": v.get("reportFlags"),
-=======
                 "Subscription Id": v.get("id"),
                 "Title": v.get("title"),
                 "Artifact Id": v.get("artifactId"),
@@ -246,7 +229,6 @@
                 "Preview Image": v.get("previewImage"),
                 "Attachment Format": v.get("attachmentFormat"),
                 "Users": v.get("users", []),
->>>>>>> b444169c
             }
         )
 
