--- conflicted
+++ resolved
@@ -981,12 +981,8 @@
     return json.loads(json_file)
 
 
-<<<<<<< HEAD
-@log
-def _conv_b64(file):
-=======
+@log
 def _conv_b64(file, json_dumps: bool = True):
->>>>>>> 9dc33745
 
     if json_dumps:
         file = json.dumps(file)
