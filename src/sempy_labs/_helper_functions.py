import sempy.fabric as fabric
import re
import json
import base64
import time
import uuid
from sempy.fabric.exceptions import FabricHTTPException
import pandas as pd
from functools import wraps
import datetime
from typing import Optional, Tuple, List
from uuid import UUID
import sempy_labs._icons as icons
from azure.core.credentials import TokenCredential, AccessToken
import urllib.parse
import numpy as np
from IPython.display import display, HTML
import requests
import sempy_labs._authentication as auth


def _build_url(url: str, params: dict) -> str:
    """
    Build the url with a list of parameters
    """
    url_parts = list(urllib.parse.urlparse(url))
    url_parts[4] = urllib.parse.urlencode(params)
    url = urllib.parse.urlunparse(url_parts)

    return url


def create_abfss_path(
    lakehouse_id: UUID, lakehouse_workspace_id: UUID, delta_table_name: str
) -> str:
    """
    Creates an abfss path for a delta table in a Fabric lakehouse.

    Parameters
    ----------
    lakehouse_id : UUID
        ID of the Fabric lakehouse.
    lakehouse_workspace_id : UUID
        ID of the Fabric workspace.
    delta_table_name : str
        Name of the delta table name.

    Returns
    -------
    str
        An abfss path which can be used to save/reference a delta table in a Fabric lakehouse.
    """

    return f"abfss://{lakehouse_workspace_id}@onelake.dfs.fabric.microsoft.com/{lakehouse_id}/Tables/{delta_table_name}"


def _get_default_file_path() -> str:

    default_file_storage = _get_fabric_context_setting(name="fs.defaultFS")

    return default_file_storage.split("@")[-1][:-1]


def _split_abfss_path(path: str) -> Tuple[UUID, UUID, str]:

    parsed_url = urllib.parse.urlparse(path)

    workspace_id = parsed_url.netloc.split("@")[0]
    item_id = parsed_url.path.lstrip("/").split("/")[0]
    delta_table_name = parsed_url.path.split("/")[-1]

    return workspace_id, item_id, delta_table_name


def format_dax_object_name(table: str, column: str) -> str:
    """
    Formats a table/column combination to the 'Table Name'[Column Name] format.

    Parameters
    ----------
    table : str
        The name of the table.
    column : str
        The name of the column.

    Returns
    -------
    str
        The fully qualified object name.
    """

    return "'" + table + "'[" + column + "]"


def create_relationship_name(
    from_table: str, from_column: str, to_table: str, to_column: str
) -> str:
    """
    Formats a relationship's table/columns into a fully qualified name.

    Parameters
    ----------
    from_table : str
        The name of the table on the 'from' side of the relationship.
    from_column : str
        The name of the column on the 'from' side of the relationship.
    to_table : str
        The name of the table on the 'to' side of the relationship.
    to_column : str
        The name of the column on the 'to' side of the relationship.

    Returns
    -------
    str
        The fully qualified relationship name.
    """

    return (
        format_dax_object_name(from_table, from_column)
        + " -> "
        + format_dax_object_name(to_table, to_column)
    )


def resolve_report_id(report: str, workspace: Optional[str | UUID] = None) -> UUID:
    """
    Obtains the ID of the Power BI report.

    Parameters
    ----------
    report : str
        The name of the Power BI report.
    workspace : str | uuid.UUID, default=None
        The Fabric workspace name or ID.
        Defaults to None which resolves to the workspace of the attached lakehouse
        or if no lakehouse attached, resolves to the workspace of the notebook.

    Returns
    -------
    UUID
        The ID of the Power BI report.
    """

    return fabric.resolve_item_id(item_name=report, type="Report", workspace=workspace)


def resolve_report_name(report_id: UUID, workspace: Optional[str | UUID] = None) -> str:
    """
    Obtains the name of the Power BI report.

    Parameters
    ----------
    report_id : uuid.UUID
        The name of the Power BI report.
    workspace : str | uuid.UUID, default=None
        The Fabric workspace name or ID.
        Defaults to None which resolves to the workspace of the attached lakehouse
        or if no lakehouse attached, resolves to the workspace of the notebook.

    Returns
    -------
    str
        The name of the Power BI report.
    """

    return fabric.resolve_item_name(
        item_id=report_id, type="Report", workspace=workspace
    )


def resolve_item_id(
    item: str | UUID, type: str, workspace: Optional[str] = None
) -> UUID:

    if _is_valid_uuid(item):
        return item
    else:
        return fabric.resolve_item_id(item_name=item, type=type, workspace=workspace)


def resolve_item_name_and_id(
    item: str | UUID, type: Optional[str] = None, workspace: Optional[str | UUID] = None
) -> Tuple[str, UUID]:

    (workspace_name, workspace_id) = resolve_workspace_name_and_id(workspace)

    if _is_valid_uuid(item):
        item_id = item
        item_name = fabric.resolve_item_name(
            item_id=item_id, type=type, workspace=workspace_id
        )
    else:
        if type is None:
            raise ValueError(
                f"{icons.warning} Must specify a 'type' if specifying a name as the 'item'."
            )
        item_name = item
        item_id = fabric.resolve_item_id(
            item_name=item, type=type, workspace=workspace_id
        )

    return item_name, item_id


def resolve_lakehouse_name_and_id(
    lakehouse: Optional[str | UUID] = None, workspace: Optional[str | UUID] = None
<<<<<<< HEAD
=======
) -> Tuple[str, UUID]:

    (workspace_name, workspace_id) = resolve_workspace_name_and_id(workspace)
    type = "Lakehouse"

    if lakehouse is None:
        lakehouse_id = fabric.get_lakehouse_id()
        lakehouse_name = fabric.resolve_item_name(
            item_id=lakehouse_id, type=type, workspace=workspace_id
        )
    elif _is_valid_uuid(lakehouse):
        lakehouse_id = lakehouse
        lakehouse_name = fabric.resolve_item_name(
            item_id=lakehouse_id, type=type, workspace=workspace_id
        )
    else:
        lakehouse_name = lakehouse
        lakehouse_id = fabric.resolve_item_id(
            item_name=lakehouse, type=type, workspace=workspace_id
        )

    return lakehouse_name, lakehouse_id


def resolve_dataset_name_and_id(
    dataset: str | UUID, workspace: Optional[str | UUID] = None
>>>>>>> 6cee0b9a
) -> Tuple[str, UUID]:

    (workspace_name, workspace_id) = resolve_workspace_name_and_id(workspace)
    type = "Lakehouse"

    if lakehouse is None:
        lakehouse_id = fabric.get_lakehouse_id()
        lakehouse_name = fabric.resolve_item_name(
            item_id=lakehouse_id, type=type, workspace=workspace_id
        )
    elif _is_valid_uuid(lakehouse):
        lakehouse_id = lakehouse
        lakehouse_name = fabric.resolve_item_name(
            item_id=lakehouse_id, type=type, workspace=workspace_id
        )
    else:
        lakehouse_name = lakehouse
        lakehouse_id = fabric.resolve_item_id(
            item_name=lakehouse, type=type, workspace=workspace_id
        )

    return lakehouse_name, lakehouse_id


def resolve_dataset_name_and_id(
    dataset: str | UUID, workspace: Optional[str | UUID] = None
) -> Tuple[str, UUID]:

    (dataset_name, dataset_id) = resolve_item_name_and_id(
        item=dataset, type="SemanticModel", workspace=workspace
    )

    return dataset_name, dataset_id


def resolve_dataset_id(
    dataset: str | UUID, workspace: Optional[str | UUID] = None
) -> UUID:
    """
    Obtains the ID of the semantic model.

    Parameters
    ----------
    dataset : str | uuid.UUID
        The name or ID of the semantic model.
    workspace : str | uuid.UUID, default=None
        The Fabric workspace name.
        Defaults to None which resolves to the workspace of the attached lakehouse
        or if no lakehouse attached, resolves to the workspace of the notebook.

    Returns
    -------
    UUID
        The ID of the semantic model.
    """

    if _is_valid_uuid(dataset):
        dataset_id = dataset
    else:
        dataset_id = fabric.resolve_item_id(
            item_name=dataset, type="SemanticModel", workspace=workspace
        )

    return dataset_id


def resolve_dataset_name(
    dataset_id: UUID, workspace: Optional[str | UUID] = None
) -> str:
    """
    Obtains the name of the semantic model.

    Parameters
    ----------
    dataset_id : uuid.UUID
        The name of the semantic model.
    workspace : str | uuid.UUID, default=None
        The Fabric workspace name.
        Defaults to None which resolves to the workspace of the attached lakehouse
        or if no lakehouse attached, resolves to the workspace of the notebook.

    Returns
    -------
    str
        The name of the semantic model.
    """

    return fabric.resolve_item_name(
        item_id=dataset_id, type="SemanticModel", workspace=workspace
    )


def resolve_lakehouse_name(
    lakehouse_id: Optional[UUID] = None, workspace: Optional[str | UUID] = None
) -> str:
    """
    Obtains the name of the Fabric lakehouse.

    Parameters
    ----------
    lakehouse_id : uuid.UUID, default=None
        The name of the Fabric lakehouse.
        Defaults to None which resolves to the lakehouse attached to the notebook.
    workspace : str | uuid.UUID, default=None
        The Fabric workspace name or ID.
        Defaults to None which resolves to the workspace of the attached lakehouse
        or if no lakehouse attached, resolves to the workspace of the notebook.

    Returns
    -------
    str
        The name of the Fabric lakehouse.
    """

    if lakehouse_id is None:
        lakehouse_id = fabric.get_lakehouse_id()

    return fabric.resolve_item_name(
        item_id=lakehouse_id, type="Lakehouse", workspace=workspace
    )


def resolve_lakehouse_id(
    lakehouse: Optional[str | UUID] = None, workspace: Optional[str | UUID] = None
) -> UUID:
    """
    Obtains the ID of the Fabric lakehouse.

    Parameters
    ----------
    lakehouse : str | uuid.UUID, default=None
        The name or ID of the Fabric lakehouse.
    workspace : str | uuid.UUID, default=None
        The Fabric workspace name or ID.
        Defaults to None which resolves to the workspace of the attached lakehouse
        or if no lakehouse attached, resolves to the workspace of the notebook.

    Returns
    -------
    uuid.UUID
        The ID of the Fabric lakehouse.
    """

    if lakehouse is None:
        lakehouse_id = fabric.get_lakehouse_id()
    elif _is_valid_uuid(lakehouse):
        lakehouse_id = lakehouse
    else:
        lakehouse_id = fabric.resolve_item_id(
            item_name=lakehouse, type="Lakehouse", workspace=workspace
        )

    return lakehouse_id


def get_direct_lake_sql_endpoint(
    dataset: str | UUID, workspace: Optional[str | UUID] = None
) -> UUID:
    """
    Obtains the SQL Endpoint ID of the semantic model.

    Parameters
    ----------
    dataset : str | uuid.UUID
        The name or ID of the semantic model.
    workspace : str | uuid.UUID, default=None
        The Fabric workspace name or ID.
        Defaults to None which resolves to the workspace of the attached lakehouse
        or if no lakehouse attached, resolves to the workspace of the notebook.

    Returns
    -------
    uuid.UUID
        The ID of SQL Endpoint.
    """

    from sempy_labs.tom import connect_semantic_model

    # dfP = fabric.list_partitions(dataset=dataset, workspace=workspace)
    # dfP_filt = dfP[dfP["Mode"] == "DirectLake"]

    # if len(dfP_filt) == 0:
    #    raise ValueError(
    #        f"The '{dataset}' semantic model in the '{workspace}' workspace is not in Direct Lake mode."
    #    )

    with connect_semantic_model(
        dataset=dataset, readonly=True, workspace=workspace
    ) as tom:
        sqlEndpointId = None
        for e in tom.model.Expressions:
            if e.Name == "DatabaseQuery":
                expr = e.Expression
                matches = re.findall(r'"([^"]+)"', expr)
                sqlEndpointId = matches[1]

        if sqlEndpointId is None:
            raise ValueError(f"{icons.red_dot} SQL Endpoint not found.")

        return sqlEndpointId


def generate_embedded_filter(filter: str) -> str:
    """
    Converts the filter expression to a filter expression which can be used by a Power BI embedded URL.

    Parameters
    ----------
    filter : str
        The filter expression for an embedded Power BI report.

    Returns
    -------
    str
        A filter expression usable by a Power BI embedded URL.
    """

    pattern = r"'[^']+'\[[^\[]+\]"
    matches = re.findall(pattern, filter)
    for match in matches:
        matchReplace = (
            match.replace("'", "")
            .replace("[", "/")
            .replace("]", "")
            .replace(" ", "_x0020_")
            .replace("@", "_00x40_")
            .replace("+", "_0x2B_")
            .replace("{", "_007B_")
            .replace("}", "_007D_")
        )
        filter = filter.replace(match, matchReplace)

    pattern = r"\[[^\[]+\]"
    matches = re.findall(pattern, filter)
    for match in matches:
        matchReplace = (
            match.replace("'", "")
            .replace("[", "/")
            .replace("]", "")
            .replace(" ", "_x0020_")
            .replace("@", "_00x40_")
            .replace("+", "_0x2B_")
            .replace("{", "_007B_")
            .replace("}", "_007D_")
        )
        filter = filter.replace(match, matchReplace)

    revised_filter = (
        filter.replace("<=", "le")
        .replace(">=", "ge")
        .replace("<>", "ne")
        .replace("!=", "ne")
        .replace("==", "eq")
        .replace("=", "eq")
        .replace("<", "lt")
        .replace(">", "gt")
        .replace(" && ", " and ")
        .replace(" & ", " and ")
        .replace(" || ", " or ")
        .replace(" | ", " or ")
        .replace("{", "(")
        .replace("}", ")")
    )

    return revised_filter


def save_as_delta_table(
    dataframe,
    delta_table_name: str,
    write_mode: str,
    merge_schema: bool = False,
    schema: Optional[dict] = None,
    lakehouse: Optional[str | UUID] = None,
    workspace: Optional[str | UUID] = None,
):
    """
    Saves a pandas dataframe as a delta table in a Fabric lakehouse.

    Parameters
    ----------
    dataframe : pandas.DataFrame
        The dataframe to be saved as a delta table.
    delta_table_name : str
        The name of the delta table.
    write_mode : str
        The write mode for the save operation. Options: 'append', 'overwrite'.
    merge_schema : bool, default=False
        Merges the schemas of the dataframe to the delta table.
    schema : dict, default=None
        A dictionary showing the schema of the columns and their data types.
    lakehouse : str | uuid.UUID, default=None
        The Fabric lakehouse name or ID.
        Defaults to None which resolves to the lakehouse attached to the notebook.
    workspace : str | uuid.UUID, default=None
        The Fabric workspace name or ID.
        Defaults to None which resolves to the workspace of the attached lakehouse
        or if no lakehouse attached, resolves to the workspace of the notebook.
    """

    from pyspark.sql import SparkSession
    from pyspark.sql.types import (
        StringType,
        IntegerType,
        FloatType,
        DateType,
        StructType,
        StructField,
        BooleanType,
        LongType,
        DoubleType,
        TimestampType,
    )

    (workspace_name, workspace_id) = resolve_workspace_name_and_id(workspace)
    (lakehouse_name, lakehouse_id) = resolve_lakehouse_name_and_id(
        lakehouse=lakehouse, workspace=workspace_id
    )

    write_modes = ["append", "overwrite"]
    write_mode = write_mode.lower()

    if write_mode not in write_modes:
        raise ValueError(
            f"{icons.red_dot} Invalid 'write_type' parameter. Choose from one of the following values: {write_modes}."
        )

    if " " in delta_table_name:
        raise ValueError(
            f"{icons.red_dot} Invalid 'delta_table_name'. Delta tables in the lakehouse cannot have spaces in their names."
        )

    dataframe.columns = dataframe.columns.str.replace(" ", "_")
    spark = SparkSession.builder.getOrCreate()

    type_mapping = {
        "string": StringType(),
        "str": StringType(),
        "integer": IntegerType(),
        "int": IntegerType(),
        "float": FloatType(),
        "date": DateType(),
        "bool": BooleanType(),
        "boolean": BooleanType(),
        "long": LongType(),
        "double": DoubleType(),
        "timestamp": TimestampType(),
    }

    if isinstance(dataframe, pd.DataFrame):
        if schema is None:
            spark_df = spark.createDataFrame(dataframe)
        else:
            schema_map = StructType(
                [
                    StructField(column_name, type_mapping[data_type], True)
                    for column_name, data_type in schema.items()
                ]
            )
            spark_df = spark.createDataFrame(dataframe, schema_map)
    else:
        spark_df = dataframe

    filePath = create_abfss_path(
        lakehouse_id=lakehouse_id,
        lakehouse_workspace_id=workspace_id,
        delta_table_name=delta_table_name,
    )

    if merge_schema:
        spark_df.write.mode(write_mode).format("delta").option(
            "mergeSchema", "true"
        ).save(filePath)
    else:
        spark_df.write.mode(write_mode).format("delta").save(filePath)
    print(
        f"{icons.green_dot} The dataframe has been saved as the '{delta_table_name}' table in the '{lakehouse_name}' lakehouse within the '{workspace_name}' workspace."
    )


def language_validate(language: str):
    """
    Validateds that the language specified exists within the supported langauges.

    Parameters
    ----------
    language : str
        The language code.

    Returns
    -------
    bool
        A True/False indication as to whether the language code is supported.
    """

    url = "https://learn.microsoft.com/azure/ai-services/translator/language-support"

    tables = pd.read_html(url)
    df = tables[0]

    df_filt = df[df["Language code"] == language]

    df_filt2 = df[df["Language"] == language.capitalize()]

    if len(df_filt) == 1:
        lang = df_filt["Language"].iloc[0]
    elif len(df_filt2) == 1:
        lang = df_filt2["Language"].iloc[0]
    else:
        raise ValueError(
            f"{icons.red_dot} The '{language}' language is not a valid language code. Please refer to this link for a list of valid language codes: {url}."
        )

    return lang


def resolve_workspace_name_and_id(
    workspace: Optional[str | UUID] = None,
) -> Tuple[str, str]:
    """
    Obtains the name and ID of the Fabric workspace.

    Parameters
    ----------
    workspace : str | uuid.UUID, default=None
        The Fabric workspace name or ID.
        Defaults to None which resolves to the workspace of the attached lakehouse
        or if no lakehouse attached, resolves to the workspace of the notebook.

    Returns
    -------
    str, str
        The name and ID of the Fabric workspace.
    """

    if workspace is None:
        workspace_id = fabric.get_workspace_id()
        workspace_name = fabric.resolve_workspace_name(workspace_id)
    elif _is_valid_uuid(workspace):
        workspace_id = workspace
        workspace_name = fabric.resolve_workspace_name(workspace_id)
    else:
        workspace_name = workspace
        workspace_id = fabric.resolve_workspace_id(workspace_name)

    return str(workspace_name), str(workspace_id)


def _extract_json(dataframe: pd.DataFrame) -> dict:

    payload = dataframe["payload"].iloc[0]
    json_file = _decode_b64(payload)

    return json.loads(json_file)


def _conv_b64(file):

    loadJson = json.dumps(file)
    f = base64.b64encode(loadJson.encode("utf-8")).decode("utf-8")

    return f


def _decode_b64(file, format: Optional[str] = "utf-8"):

    return base64.b64decode(file).decode(format)


def is_default_semantic_model(
    dataset: str, workspace: Optional[str | UUID] = None
) -> bool:
    """
    Identifies whether a semantic model is a default semantic model.

    Parameters
    ----------
    dataset : str
        The name of the semantic model.
    workspace : str | uuid.UUID, default=None
        The Fabric workspace name or ID.
        Defaults to None which resolves to the workspace of the attached lakehouse
        or if no lakehouse attached, resolves to the workspace of the notebook.

    Returns
    -------
    bool
        A True/False value indicating whether the semantic model is a default semantic model.
    """

    (workspace_name, workspace_id) = resolve_workspace_name_and_id(workspace)

    dfI = fabric.list_items(workspace=workspace_id)
    filtered_df = dfI.groupby("Display Name").filter(
        lambda x: set(["Warehouse", "SemanticModel"]).issubset(set(x["Type"]))
        or set(["Lakehouse", "SemanticModel"]).issubset(set(x["Type"]))
    )
    default_semantic_models = filtered_df["Display Name"].unique().tolist()

    return dataset in default_semantic_models


def resolve_item_type(item_id: UUID, workspace: Optional[str | UUID] = None) -> str:
    """
    Obtains the item type for a given Fabric Item Id within a Fabric workspace.

    Parameters
    ----------
    item_id : uuid.UUID
        The item/artifact Id.
    workspace : str | uuid.UUID, default=None
        The Fabric workspace name or ID.
        Defaults to None which resolves to the workspace of the attached lakehouse
        or if no lakehouse attached, resolves to the workspace of the notebook.

    Returns
    -------
    str
        The item type for the item Id.
    """

    (workspace_name, workspace_id) = resolve_workspace_name_and_id(workspace)
    dfI = fabric.list_items(workspace=workspace_id)
    dfI_filt = dfI[dfI["Id"] == item_id]

    if dfI_filt.empty:
        raise ValueError(
            f"Invalid 'item_id' parameter. The '{item_id}' item was not found in the '{workspace_name}' workspace."
        )
    return dfI_filt["Type"].iloc[0]


def resolve_dataset_from_report(
    report: str | UUID, workspace: Optional[str | UUID] = None
) -> Tuple[UUID, str, UUID, str]:
    """
    Obtains the basic semantic model properties from which the report's data is sourced.

    Parameters
    ----------
    report : str | uuid.UUID
        The name or ID of the Power BI report.
    workspace : str | uuid.UUID, default=None
        The Fabric workspace name or ID.
        Defaults to None which resolves to the workspace of the attached lakehouse
        or if no lakehouse attached, resolves to the workspace of the notebook.

    Returns
    -------
    Tuple[uuid.UUID, str, uuid.UUID, str]
        The semantic model UUID, semantic model name, semantic model workspace UUID, semantic model workspace name
    """

    from sempy_labs.report._generate_report import _get_report

    dfR = _get_report(report=report, workspace=workspace)
    dataset_id = dfR["Dataset Id"].iloc[0]
    dataset_workspace_id = dfR["Dataset Workspace Id"].iloc[0]
    dataset_workspace = fabric.resolve_workspace_name(dataset_workspace_id)
    dataset_name = resolve_dataset_name(
        dataset_id=dataset_id, workspace=dataset_workspace
    )

    return dataset_id, dataset_name, dataset_workspace_id, dataset_workspace


def _add_part(target_dict, path, payload):

    part = {"path": path, "payload": payload, "payloadType": "InlineBase64"}

    target_dict["definition"]["parts"].append(part)


def resolve_workspace_capacity(
    workspace: Optional[str | UUID] = None,
) -> Tuple[UUID, str]:
    """
    Obtains the capacity Id and capacity name for a given workspace.

    Parameters
    ----------
    workspace : str | uuid.UUID, default=None
        The Fabric workspace name or UUID.
        Defaults to None which resolves to the workspace of the attached lakehouse
        or if no lakehouse attached, resolves to the workspace of the notebook.

    Returns
    -------
    Tuple[UUID, str]
        capacity Id; capacity came.
    """

    (workspace_name, workspace_id) = resolve_workspace_name_and_id(workspace)
    filter_condition = urllib.parse.quote(workspace_id)
    dfW = fabric.list_workspaces(filter=f"id eq '{filter_condition}'")
    capacity_id = dfW["Capacity Id"].iloc[0]
    dfC = fabric.list_capacities()
    dfC_filt = dfC[dfC["Id"] == capacity_id]
    if len(dfC_filt) == 1:
        capacity_name = dfC_filt["Display Name"].iloc[0]
    else:
        capacity_name = None

    return capacity_id, capacity_name


def get_capacity_id(workspace: Optional[str | UUID] = None) -> UUID:
    """
    Obtains the Capacity Id for a given workspace.

    Parameters
    ----------
    workspace : str | uuid.UUID, default=None
        The Fabric workspace name or ID.
        Defaults to None which resolves to the workspace of the attached lakehouse
        or if no lakehouse attached, resolves to the workspace of the notebook.

    Returns
    -------
    UUID
        The capacity Id.
    """

    if workspace is None:
        capacity_id = _get_fabric_context_setting(name="trident.capacity.id")
    else:
        (workspace_name, workspace_id) = resolve_workspace_name_and_id(workspace)
        filter_condition = urllib.parse.quote(workspace_id)
        dfW = fabric.list_workspaces(filter=f"id eq '{filter_condition}'")
        if len(dfW) == 0:
            raise ValueError(f"{icons.red_dot} The '{workspace_name}' does not exist'.")

        capacity_id = dfW["Capacity Id"].iloc[0]

    return capacity_id


def get_capacity_name(workspace: Optional[str | UUID] = None) -> str:
    """
    Obtains the capacity name for a given workspace.

    Parameters
    ----------
    workspace : str | uuid.UUID, default=None
        The Fabric workspace name or ID.
        Defaults to None which resolves to the workspace of the attached lakehouse
        or if no lakehouse attached, resolves to the workspace of the notebook.

    Returns
    -------
    str
        The capacity name.
    """

    capacity_id = get_capacity_id(workspace)
    dfC = fabric.list_capacities()
    dfC_filt = dfC[dfC["Id"] == capacity_id]
    if len(dfC_filt) == 0:
        raise ValueError(
            f"{icons.red_dot} The '{capacity_id}' capacity Id does not exist."
        )

    return dfC_filt["Display Name"].iloc[0]


def resolve_capacity_name(capacity_id: Optional[UUID] = None) -> str:
    """
    Obtains the capacity name for a given capacity Id.

    Parameters
    ----------
    capacity_id : uuid.UUID, default=None
        The capacity Id.
        Defaults to None which resolves to the capacity name of the workspace of the attached lakehouse
        or if no lakehouse attached, resolves to the capacity name of the workspace of the notebook.

    Returns
    -------
    str
        The capacity name.
    """

    if capacity_id is None:
        return get_capacity_name()

    dfC = fabric.list_capacities()
    dfC_filt = dfC[dfC["Id"] == capacity_id]

    if len(dfC_filt) == 0:
        raise ValueError(
            f"{icons.red_dot} The '{capacity_id}' capacity Id does not exist."
        )

    return dfC_filt["Display Name"].iloc[0]


def resolve_capacity_id(capacity_name: Optional[str] = None) -> UUID:
    """
    Obtains the capacity Id for a given capacity name.

    Parameters
    ----------
    capacity_name : str, default=None
        The capacity name.
        Defaults to None which resolves to the capacity id of the workspace of the attached lakehouse
        or if no lakehouse attached, resolves to the capacity name of the workspace of the notebook.

    Returns
    -------
    UUID
        The capacity Id.
    """

    if capacity_name is None:
        return get_capacity_id()

    dfC = fabric.list_capacities()
    dfC_filt = dfC[dfC["Display Name"] == capacity_name]

    if len(dfC_filt) == 0:
        raise ValueError(
            f"{icons.red_dot} The '{capacity_name}' capacity does not exist."
        )

    return dfC_filt["Id"].iloc[0]


def retry(sleep_time: int, timeout_error_message: str):
    def decorator(func):
        @wraps(func)
        def wrapper(*args, **kwargs):
            start_time = datetime.datetime.now()
            timeout = datetime.timedelta(minutes=1)
            while datetime.datetime.now() - start_time <= timeout:
                try:
                    return func(*args, **kwargs)
                except Exception:
                    time.sleep(sleep_time)
            raise TimeoutError(timeout_error_message)

        return wrapper

    return decorator


def lro(
    client,
    response,
    status_codes: Optional[List[str]] = [200, 202],
    sleep_time: Optional[int] = 1,
    return_status_code: bool = False,
):

    if response.status_code not in status_codes:
        raise FabricHTTPException(response)
    if response.status_code == status_codes[0]:
        if return_status_code:
            result = response.status_code
        else:
            result = response
    if response.status_code == status_codes[1]:
        operationId = response.headers["x-ms-operation-id"]
        response = client.get(f"/v1/operations/{operationId}")
        response_body = json.loads(response.content)
        while response_body["status"] not in ["Succeeded", "Failed"]:
            time.sleep(sleep_time)
            response = client.get(f"/v1/operations/{operationId}")
            response_body = json.loads(response.content)
        if response_body["status"] != "Succeeded":
            raise FabricHTTPException(response)
        if return_status_code:
            result = response.status_code
        else:
            response = client.get(f"/v1/operations/{operationId}/result")
            result = response

    return result


def pagination(client, response):

    responses = []
    response_json = response.json()
    responses.append(response_json)

    # Check for pagination
    continuation_token = response_json.get("continuationToken")
    continuation_uri = response_json.get("continuationUri")

    # Loop to handle pagination
    while continuation_token is not None:
        response = client.get(continuation_uri)
        response_json = response.json()
        responses.append(response_json)

        # Update the continuation token and URI for the next iteration
        continuation_token = response_json.get("continuationToken")
        continuation_uri = response_json.get("continuationUri")

    return responses


def resolve_deployment_pipeline_id(deployment_pipeline: str | UUID) -> UUID:
    """
    Obtains the Id for a given deployment pipeline.

    Parameters
    ----------
    deployment_pipeline : str | uuid.UUID
        The deployment pipeline name

    Returns
    -------
    uuid.UUID
        The deployment pipeline Id.
    """

    from sempy_labs._deployment_pipelines import list_deployment_pipelines

    if _is_valid_uuid(deployment_pipeline):
        return deployment_pipeline
    else:

        dfP = list_deployment_pipelines()
        dfP_filt = dfP[dfP["Deployment Pipeline Name"] == deployment_pipeline]
        if len(dfP_filt) == 0:
            raise ValueError(
                f"{icons.red_dot} The '{deployment_pipeline}' deployment pipeline is not valid."
            )
        return dfP_filt["Deployment Pipeline Id"].iloc[0]


class FabricTokenCredential(TokenCredential):

    def get_token(
        self,
        scopes: str,
        claims: Optional[str] = None,
        tenant_id: Optional[str] = None,
        enable_cae: bool = False,
        **kwargs: any,
    ) -> AccessToken:

        import notebookutils

        token = notebookutils.credentials.getToken(scopes)
        access_token = AccessToken(token, 0)

        return access_token


def _get_adls_client(account_name):

    from azure.storage.filedatalake import DataLakeServiceClient

    account_url = f"https://{account_name}.dfs.core.windows.net"

    service_client = DataLakeServiceClient(
        account_url, credential=FabricTokenCredential()
    )

    return service_client


def resolve_warehouse_id(
    warehouse: str | UUID, workspace: Optional[str | UUID]
) -> UUID:
    """
    Obtains the Id for a given warehouse.

    Parameters
    ----------
    warehouse : str | uuid.UUID
        The warehouse name or ID.
    workspace : str | uuid.UUID, default=None
        The Fabric workspace name or ID in which the semantic model resides.
        Defaults to None which resolves to the workspace of the attached lakehouse
        or if no lakehouse attached, resolves to the workspace of the notebook.

    Returns
    -------
    uuid.UUID
        The warehouse Id.
    """

    if _is_valid_uuid(warehouse):
        return warehouse
    else:
        return fabric.resolve_item_id(
            item_name=warehouse, type="Warehouse", workspace=workspace
        )


def get_language_codes(languages: str | List[str]):

    if isinstance(languages, str):
        languages = [languages]

    for i, lang in enumerate(languages):
        for k, v in icons.language_map.items():
            if v == lang.capitalize():
                languages[i] = k
                break

    return languages


def _get_azure_token_credentials(
    key_vault_uri: str,
    key_vault_tenant_id: str,
    key_vault_client_id: str,
    key_vault_client_secret: str,
    audience: str = "https://management.azure.com/.default",
) -> Tuple[str, str, dict]:

    import notebookutils
    from azure.identity import ClientSecretCredential

    # "https://analysis.windows.net/powerbi/api/.default"

    tenant_id = notebookutils.credentials.getSecret(key_vault_uri, key_vault_tenant_id)
    client_id = notebookutils.credentials.getSecret(key_vault_uri, key_vault_client_id)
    client_secret = notebookutils.credentials.getSecret(
        key_vault_uri, key_vault_client_secret
    )

    credential = ClientSecretCredential(
        tenant_id=tenant_id, client_id=client_id, client_secret=client_secret
    )

    token = credential.get_token(audience).token

    headers = {
        "Authorization": f"Bearer {token}",
        "Content-Type": "application/json",
    }

    return token, credential, headers


def convert_to_alphanumeric_lowercase(input_string):

    # Removes non-alphanumeric characters
    cleaned_string = re.sub(r"[^a-zA-Z0-9]", "", input_string)
    cleaned_string = cleaned_string.lower()

    return cleaned_string


def resolve_environment_id(
    environment: str, workspace: Optional[str | UUID] = None
) -> UUID:
    """
    Obtains the environment Id for a given environment.

    Parameters
    ----------
    environment: str
        Name of the environment.
    workspace : str | uuid.UUID, default=None
        The Fabric workspace name or ID in which the semantic model resides.
        Defaults to None which resolves to the workspace of the attached lakehouse
        or if no lakehouse attached, resolves to the workspace of the notebook.

    Returns
    -------
    UUID
        The environment Id.
    """

    return fabric.resolve_item_id(
        item_name=environment, type="Environment", workspace=workspace
    )


def _make_clickable(val):

    return f'<a target="_blank" href="{val}">{val}</a>'


def convert_to_friendly_case(text: str) -> str:
    """
    Converts a string of pascal/camel/snake case to business-friendly case.

    Parameters
    ----------
    text : str
        The text to convert.

    Returns
    -------
    str
        Text converted into a business-friendly text.
    """
    if text is not None:
        text = text.replace("_", " ")
        # Insert space before each capital letter, avoiding double spaces
        text = re.sub(r"(?<!\s)(?=[A-Z])", " ", text)
        # Strip leading/trailing whitespace and capitalize the first letter of each word
        text = text.strip().title()

    return text


def resolve_notebook_id(notebook: str, workspace: Optional[str | UUID] = None) -> UUID:
    """
    Obtains the notebook Id for a given notebook.

    Parameters
    ----------
    notebook: str
        Name of the notebook.
    workspace : str | uuid.UUID, default=None
        The Fabric workspace name or ID in which the semantic model resides.
        Defaults to None which resolves to the workspace of the attached lakehouse
        or if no lakehouse attached, resolves to the workspace of the notebook.

    Returns
    -------
    UUID
        The notebook Id.
    """

    return fabric.resolve_item_id(
        item_name=notebook, type="Notebook", workspace=workspace
    )


def generate_guid():

    return str(uuid.uuid4())


def _get_column_aggregate(
<<<<<<< HEAD
    lakehouse: str,
    table_name: str,
    column_name: str = "RunId",
    function: str = "max",
    default_value: int = 0,
=======
    table_name: str,
    column_name: str = "RunId",
    lakehouse: Optional[str] = None,
    function: str = "max",
    default_value: int = 0,
    rsd: float = 0.05,
>>>>>>> 6cee0b9a
) -> int:

    from pyspark.sql import SparkSession

    spark = SparkSession.builder.getOrCreate()
    function = function.upper()
<<<<<<< HEAD
    query = f"SELECT {function}({column_name}) FROM {lakehouse}.{table_name}"
    if "COUNT" in function and "DISTINCT" in function:
        query = f"SELECT COUNT(DISTINCT({column_name})) FROM {lakehouse}.{table_name}"
=======

    if lakehouse is None:
        lakehouse = resolve_lakehouse_name()

    if function in {"COUNTDISTINCT", "DISTINCTCOUNT"}:
        query = f"SELECT COUNT(DISTINCT({column_name})) FROM {lakehouse}.{table_name}"
    elif "APPROX" in function:
        query = f"SELECT approx_count_distinct({column_name}, {rsd}) FROM {table_name}"
    else:
        query = f"SELECT {function}({column_name}) FROM {lakehouse}.{table_name}"

>>>>>>> 6cee0b9a
    dfSpark = spark.sql(query)

    return dfSpark.collect()[0][0] or default_value


def _make_list_unique(my_list):

    return list(set(my_list))


def _get_partition_map(
    dataset: str, workspace: Optional[str | UUID] = None
) -> pd.DataFrame:

    partitions = fabric.evaluate_dax(
        dataset=dataset,
        workspace=workspace,
        dax_string="""
    select [ID] AS [PartitionID], [TableID], [Name] AS [PartitionName] from $system.tmschema_partitions
    """,
    )

    tables = fabric.evaluate_dax(
        dataset=dataset,
        workspace=workspace,
        dax_string="""
    select [ID] AS [TableID], [Name] AS [TableName] from $system.tmschema_tables
    """,
    )

    partition_map = pd.merge(partitions, tables, on="TableID", how="left")
    partition_map["PartitionID"] = partition_map["PartitionID"].astype(str)
    partition_counts = partition_map.groupby("TableID")["PartitionID"].transform(
        "count"
    )
    partition_map["Object Name"] = partition_map.apply(
        lambda row: (
            f"'{row['TableName']}'[{row['PartitionName']}]"
            if partition_counts[row.name] > 1
            else row["TableName"]
        ),
        axis=1,
    )
    return partition_map


def _show_chart(spec, title):

    h = f"""
    <!DOCTYPE html>
    <html>
        <head>
            <script src="https://cdn.jsdelivr.net/npm/vega@5"></script>
            <script src="https://cdn.jsdelivr.net/npm/vega-lite@5"></script>
            <script src="https://cdn.jsdelivr.net/npm/vega-embed@6"></script>
            <style>
                table, th, td {{
                border: 10px solid #e7e9eb;
                border-collapse: collapse;
                }}
            </style>
        </head>
        <body>
            <table>
                <tr>
                    <td style="text-align: center;">
                        <h1>{title}</h1>
                    </td>
                </tr>
                <tr>
                    <td>
                        <div id="vis"></div>
                    </td>
                </tr>
            </table>
            <script type="text/javascript">
                var spec = {spec};
                var opt = {{"renderer": "canvas", "actions": false}};
                vegaEmbed("#vis", spec, opt);
            </script>
        </body>
    </html>"""

    display(HTML(h))


def _process_and_display_chart(df, title, widget):

    # Convert time columns to milliseconds
    df["Start"] = df["Start Time"].astype(np.int64) / int(1e6)
    df["End"] = df["End Time"].astype(np.int64) / int(1e6)

    # Calculate the time offset for proper Gantt chart rendering
    Offset = min(df["Start"])
    df["Start"] = df["Start"] - Offset
    df["End"] = df["End"] - Offset

    # Vega-Lite spec for Gantt chart
    spec = (
        """{
        "$schema": "https://vega.github.io/schema/vega-lite/v5.json",
        "description": "A simple bar chart with ranged data (aka Gantt Chart).",
        "data": { "values": """
        + df.to_json(orient="records")
        + """ },
        "width": 700,
        "height": 400,
        "mark": "bar",
        "encoding": {
            "y": {
                "field": "Object Name",
                "type": "ordinal",
                "axis": {
                    "labelFontSize": 15,
                    "titleFontSize": 20,
                    "title": "Object"
                }
            },
            "x": {
                "field": "Start",
                "type": "quantitative",
                "title": "milliseconds",
                "axis": {
                    "titleFontSize": 20
                }
            },
            "x2": {"field": "End"},
            "color": {
                "field": "Event Subclass",
                "scale": {
                    "domain": ["Process", "ExecuteSql"],
                    "range": ["#FFC000","#0070C0"]
                },
                "legend": {
                    "labelFontSize": 20,
                    "titleFontSize": 20,
                    "title": "Event Type"
                }
            },
            "tooltip": [
                {"field": "Duration", "type": "quantitative", "format": ","},
                {"field": "Cpu Time", "type": "quantitative", "format": ","},
                {"field": "Event Subclass", "type": "nominal"}
            ]
        }
    }"""
    )

    with widget:
        widget.clear_output(wait=True)
    _show_chart(spec, title=title)


def _convert_data_type(input_data_type: str) -> str:

    data_type_mapping = {
        "string": "String",
        "int": "Int64",
        "tinyint": "Int64",
        "smallint": "Int64",
        "bigint": "Int64",
        "boolean": "Boolean",
        "timestamp": "DateTime",
        "date": "DateTime",
        "double": "Double",
        "float": "Double",
    }

    if "decimal" in input_data_type:
        return "Decimal"
    else:
        return data_type_mapping.get(input_data_type)


def _is_valid_uuid(
    guid: str,
):
    """
    Validates if a string is a valid GUID in version 4

    Parameters
    ----------
    guid : str
        GUID to be validated.

    Returns
    -------
    bool
        Boolean that indicates if the string is a GUID or not.
    """

    try:
        UUID(str(guid), version=4)
        return True
    except ValueError:
        return False


def _get_fabric_context_setting(name: str):

    from synapse.ml.internal_utils.session_utils import get_fabric_context

    return get_fabric_context().get(name)


def get_tenant_id():

    _get_fabric_context_setting(name="trident.tenant.id")


<<<<<<< HEAD
def _base_api(
    request: str,
    client: str = "fabric",
    method: str = "get",
    payload: Optional[str] = None,
    status_codes: Optional[int] = 200,
    uses_pagination: bool = False,
    lro_return_json: bool = False,
    lro_return_status_code: bool = False,
):

    from sempy_labs._authentication import _get_headers

    if (lro_return_json or lro_return_status_code) and status_codes is None:
        status_codes = [200, 202]

    if isinstance(status_codes, int):
        status_codes = [status_codes]

    if client == "fabric":
        c = fabric.FabricRestClient()
    elif client == "fabric_sp":
        c = fabric.FabricRestClient(token_provider=auth.token_provider.get())
    elif client in ["azure", "graph"]:
        pass
    else:
        raise ValueError(f"{icons.red_dot} The '{client}' client is not supported.")

    if client not in ["azure", "graph"]:
        if method == "get":
            response = c.get(request)
        elif method == "delete":
            response = c.delete(request)
        elif method == "post":
            response = c.post(request, json=payload)
        elif method == "patch":
            response = c.patch(request, json=payload)
        elif method == "put":
            response = c.put(request, json=payload)
        else:
            raise NotImplementedError
    else:
        headers = _get_headers(auth.token_provider.get(), audience=client)
        response = requests.request(
            method.upper(),
            f"https://graph.microsoft.com/v1.0/{request}",
            headers=headers,
            json=payload,
        )

    if lro_return_json:
        return lro(c, response, status_codes).json()
    elif lro_return_status_code:
        return lro(c, response, status_codes, return_status_code=True)
    else:
        if response.status_code not in status_codes:
            raise FabricHTTPException(response)
        if uses_pagination:
            responses = pagination(c, response)
            return responses
        else:
            return response


=======
>>>>>>> 6cee0b9a
def _create_dataframe(columns: dict) -> pd.DataFrame:

    return pd.DataFrame(columns=list(columns.keys()))


def _update_dataframe_datatypes(dataframe: pd.DataFrame, column_map: dict):
    """
    Updates the datatypes of columns in a pandas dataframe based on a column map.

    Example:
    {
        "Order": "int",
        "Public": "bool",
    }
    """

    for column, data_type in column_map.items():
        if column in dataframe.columns:
            if data_type == "int":
                dataframe[column] = dataframe[column].astype(int)
            elif data_type == "bool":
                dataframe[column] = dataframe[column].astype(bool)
            elif data_type == "float":
                dataframe[column] = dataframe[column].astype(float)
            elif data_type == "datetime":
                dataframe[column] = pd.to_datetime(dataframe[column])
            # This is for a special case in admin.list_reports where datetime itself does not work. Coerce fixes the issue.
            elif data_type == "datetime_coerce":
                dataframe[column] = pd.to_datetime(dataframe[column], errors="coerce")
            # This is for list_synonyms since the weight column is float and can have NaN values.
            elif data_type == "float_fillna":
                dataframe[column] = dataframe[column].fillna(0).astype(float)
<<<<<<< HEAD
=======
            # This is to avoid NaN values in integer columns (for delta analyzer)
            elif data_type == "int_fillna":
                dataframe[column] = dataframe[column].fillna(0).astype(int)
>>>>>>> 6cee0b9a
            elif data_type in ["str", "string"]:
                dataframe[column] = dataframe[column].astype(str)
            else:
                raise NotImplementedError


def _print_success(item_name, item_type, workspace_name, action="created"):
    if action == "created":
        print(
            f"{icons.green_dot} The '{item_name}' {item_type} has been successfully created in the '{workspace_name}' workspace."
        )
    elif action == "deleted":
        print(
            f"{icons.green_dot} The '{item_name}' {item_type} has been successfully deleted from the '{workspace_name}' workspace."
        )
    else:
        raise NotImplementedError<|MERGE_RESOLUTION|>--- conflicted
+++ resolved
@@ -204,35 +204,6 @@
 
 def resolve_lakehouse_name_and_id(
     lakehouse: Optional[str | UUID] = None, workspace: Optional[str | UUID] = None
-<<<<<<< HEAD
-=======
-) -> Tuple[str, UUID]:
-
-    (workspace_name, workspace_id) = resolve_workspace_name_and_id(workspace)
-    type = "Lakehouse"
-
-    if lakehouse is None:
-        lakehouse_id = fabric.get_lakehouse_id()
-        lakehouse_name = fabric.resolve_item_name(
-            item_id=lakehouse_id, type=type, workspace=workspace_id
-        )
-    elif _is_valid_uuid(lakehouse):
-        lakehouse_id = lakehouse
-        lakehouse_name = fabric.resolve_item_name(
-            item_id=lakehouse_id, type=type, workspace=workspace_id
-        )
-    else:
-        lakehouse_name = lakehouse
-        lakehouse_id = fabric.resolve_item_id(
-            item_name=lakehouse, type=type, workspace=workspace_id
-        )
-
-    return lakehouse_name, lakehouse_id
-
-
-def resolve_dataset_name_and_id(
-    dataset: str | UUID, workspace: Optional[str | UUID] = None
->>>>>>> 6cee0b9a
 ) -> Tuple[str, UUID]:
 
     (workspace_name, workspace_id) = resolve_workspace_name_and_id(workspace)
@@ -760,7 +731,7 @@
 
     if dfI_filt.empty:
         raise ValueError(
-            f"Invalid 'item_id' parameter. The '{item_id}' item was not found in the '{workspace_name}' workspace."
+            f"{icons.red_dot} Invalid 'item_id' parameter. The '{item_id}' item was not found in the '{workspace_name}' workspace."
         )
     return dfI_filt["Type"].iloc[0]
 
@@ -890,7 +861,7 @@
     capacity_id = get_capacity_id(workspace)
     dfC = fabric.list_capacities()
     dfC_filt = dfC[dfC["Id"] == capacity_id]
-    if len(dfC_filt) == 0:
+    if dfC_filt.empty:
         raise ValueError(
             f"{icons.red_dot} The '{capacity_id}' capacity Id does not exist."
         )
@@ -921,7 +892,7 @@
     dfC = fabric.list_capacities()
     dfC_filt = dfC[dfC["Id"] == capacity_id]
 
-    if len(dfC_filt) == 0:
+    if dfC_filt.empty:
         raise ValueError(
             f"{icons.red_dot} The '{capacity_id}' capacity Id does not exist."
         )
@@ -952,7 +923,7 @@
     dfC = fabric.list_capacities()
     dfC_filt = dfC[dfC["Display Name"] == capacity_name]
 
-    if len(dfC_filt) == 0:
+    if dfC_filt.empty:
         raise ValueError(
             f"{icons.red_dot} The '{capacity_name}' capacity does not exist."
         )
@@ -1042,7 +1013,7 @@
     Parameters
     ----------
     deployment_pipeline : str | uuid.UUID
-        The deployment pipeline name
+        The deployment pipeline name or ID.
 
     Returns
     -------
@@ -1267,31 +1238,18 @@
 
 
 def _get_column_aggregate(
-<<<<<<< HEAD
-    lakehouse: str,
-    table_name: str,
-    column_name: str = "RunId",
-    function: str = "max",
-    default_value: int = 0,
-=======
     table_name: str,
     column_name: str = "RunId",
     lakehouse: Optional[str] = None,
     function: str = "max",
     default_value: int = 0,
     rsd: float = 0.05,
->>>>>>> 6cee0b9a
 ) -> int:
 
     from pyspark.sql import SparkSession
 
     spark = SparkSession.builder.getOrCreate()
     function = function.upper()
-<<<<<<< HEAD
-    query = f"SELECT {function}({column_name}) FROM {lakehouse}.{table_name}"
-    if "COUNT" in function and "DISTINCT" in function:
-        query = f"SELECT COUNT(DISTINCT({column_name})) FROM {lakehouse}.{table_name}"
-=======
 
     if lakehouse is None:
         lakehouse = resolve_lakehouse_name()
@@ -1303,7 +1261,6 @@
     else:
         query = f"SELECT {function}({column_name}) FROM {lakehouse}.{table_name}"
 
->>>>>>> 6cee0b9a
     dfSpark = spark.sql(query)
 
     return dfSpark.collect()[0][0] or default_value
@@ -1514,7 +1471,6 @@
     _get_fabric_context_setting(name="trident.tenant.id")
 
 
-<<<<<<< HEAD
 def _base_api(
     request: str,
     client: str = "fabric",
@@ -1579,8 +1535,6 @@
             return response
 
 
-=======
->>>>>>> 6cee0b9a
 def _create_dataframe(columns: dict) -> pd.DataFrame:
 
     return pd.DataFrame(columns=list(columns.keys()))
@@ -1613,12 +1567,9 @@
             # This is for list_synonyms since the weight column is float and can have NaN values.
             elif data_type == "float_fillna":
                 dataframe[column] = dataframe[column].fillna(0).astype(float)
-<<<<<<< HEAD
-=======
             # This is to avoid NaN values in integer columns (for delta analyzer)
             elif data_type == "int_fillna":
                 dataframe[column] = dataframe[column].fillna(0).astype(int)
->>>>>>> 6cee0b9a
             elif data_type in ["str", "string"]:
                 dataframe[column] = dataframe[column].astype(str)
             else:
