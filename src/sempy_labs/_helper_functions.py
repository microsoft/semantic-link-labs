--- conflicted
+++ resolved
@@ -675,7 +675,6 @@
     return capacity_id, capacity_name
 
 
-<<<<<<< HEAD
 def get_capacity_id(workspace: Optional[str] = None) -> UUID:
     """
     Obtains the Capacity Id for a given workspace.
@@ -758,7 +757,8 @@
         )
 
     return dfC_filt["Display Name"].iloc[0]
-=======
+
+
 def retry(sleep_time: int, timeout_error_message: str):
     def decorator(func):
         @wraps(func)
@@ -774,5 +774,4 @@
 
         return wrapper
 
-    return decorator
->>>>>>> 6863cb81
+    return decorator