--- conflicted
+++ resolved
@@ -5,17 +5,11 @@
 import time
 from sempy.fabric.exceptions import FabricHTTPException
 import pandas as pd
-<<<<<<< HEAD
 from functools import wraps
 import datetime
-import time
-=======
-from pyspark.sql import SparkSession
->>>>>>> d4b5b5e7
 from typing import Optional, Tuple, List
 from uuid import UUID
 import sempy_labs._icons as icons
-from sempy.fabric.exceptions import FabricHTTPException
 import urllib.parse
 from azure.core.credentials import TokenCredential, AccessToken
 
@@ -736,7 +730,6 @@
     return capacity_id, capacity_name
 
 
-<<<<<<< HEAD
 def get_capacity_id(workspace: Optional[str] = None) -> UUID:
     """
     Obtains the Capacity Id for a given workspace.
@@ -871,8 +864,6 @@
     return decorator
 
 
-=======
->>>>>>> d4b5b5e7
 def lro(
     client,
     response,
@@ -904,7 +895,6 @@
             response = client.get(f"/v1/operations/{operationId}/result")
             result = response
 
-<<<<<<< HEAD
     return result
 
 
@@ -1057,7 +1047,4 @@
         "Content-Type": "application/json",
     }
 
-    return token, credential, headers
-=======
-    return result
->>>>>>> d4b5b5e7
+    return token, credential, headers